--- conflicted
+++ resolved
@@ -61,16 +61,10 @@
         android:id="@+id/copy"
         android:title="@string/copy_action"
     />
-<<<<<<< HEAD
     <item
         android:id="@+id/upload"
         android:title="@string/upload"
     />
-    <item
-        android:id="@+id/select_text"
-        android:title="@string/select_text_action"
-    />
-=======
 	<item
         android:id="@+id/toggle_unread"
         android:alphabeticShortcut="u"
@@ -83,5 +77,4 @@
 		android:title="@string/select_text_action"
 		android:showAsAction="never"
 	/>
->>>>>>> 3060fd06
 </menu>