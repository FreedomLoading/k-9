﻿<?xml version="1.0" encoding="utf-8"?>
<resources xmlns:xliff="urn:oasis:names:tc:xliff:document:1.2">
    <string name="app_name">K-9 Mail</string>
    <string name="beta_app_name">K-9 Mail BETA</string>
    <string name="app_authors">Google, das K-9-Team und viele Weitere.</string>
    <!-- NEW: <string name="app_copyright_fmt">Copyright 2008-<xliff:g>%s</xliff:g> The K-9 Dog Walkers. Portions Copyright 2006-<xliff:g>%s</xliff:g> the Android Open Source Project.</string>-->
    <string name="app_license">Lizensiert unter der Apache License, Version 2.0.</string>
    <string name="app_authors_fmt">Autoren: <xliff:g id="app_authors">%s</xliff:g></string>
    <string name="app_revision_url">http://code.google.com/p/k9mail/wiki/ReleaseNotes</string>
    <string name="app_revision_fmt">Versionsinformationen: <xliff:g id="app_revision_url">%s</xliff:g></string>
    <string name="app_webpage_url">http://code.google.com/p/k9mail/</string>
    <string name="app_libraries">Wir benutzen die folgenden externen Bibliotheken: <xliff:g id="app_libraries_list">%s</xliff:g></string>
    <string name="app_emoji_icons">Emoji Bilder: <xliff:g id="app_emoji_icons_link">%s</xliff:g></string>

    <string name="read_attachment_label">Anhänge der Nachricht lesen</string>
    <string name="read_attachment_desc">Dieser Anwendung erlauben die Anhänge Ihrer Nachrichten zu lesen.</string>
    <string name="read_messages_label">Nachrichten lesen</string>
    <string name="read_messages_desc">Der Anwendung erlauben Ihre Nachrichten zu lesen.</string>
    <string name="delete_messages_label">Nachrichten löschen</string>
    <string name="delete_messages_desc">Der Anwendung erlauben Ihre Nachrichten zu löschen.</string>

    <string name="about_title_fmt">Über <xliff:g id="app_name">%s</xliff:g></string>
    <string name="accounts_title">Ihre Konten</string>
    <string name="advanced">Erweitert</string>
    <string name="folder_list_title"><xliff:g id="account">%s</xliff:g> </string>
    <string name="shortcuts_title">K-9 Konten</string>

    <string name="message_list_title"><xliff:g id="account">%s</xliff:g>:<xliff:g id="folder">%s</xliff:g> </string>

    <string name="compose_title">Verfassen</string>
    <string name="debug_title">Debug</string>
    <string name="choose_folder_title">Ordner wählen</string>
    <string name="choose_color_title">Farbe wählen</string>

    <string name="activity_header_format"><xliff:g id="activity_prefix">%s</xliff:g><xliff:g id="unread_count">%s</xliff:g><xliff:g id="operation">%s</xliff:g></string>

    <string name="activity_unread_count">\u0020[<xliff:g id="unread_count">%d</xliff:g>]</string>
    <string name="status_loading_account_folder">\u0020(Lade <xliff:g id="account">%s</xliff:g>:<xliff:g id="folder">%s</xliff:g><xliff:g id="progress">%s</xliff:g>)</string>
    <string name="status_loading_account_folder_headers">\u0020(Lade Header <xliff:g id="account">%s</xliff:g>:<xliff:g id="folder">%s</xliff:g><xliff:g id="progress">%s</xliff:g>)</string>
    <string name="status_sending_account">\u0020(Sende <xliff:g id="account">%s</xliff:g><xliff:g id="progress">%s</xliff:g>)</string>
    <string name="status_processing_account">\u0020(Verarbeite <xliff:g id="account">%s</xliff:g>:<xliff:g id="command">%s</xliff:g><xliff:g id="progress">%s</xliff:g>)</string>
    <string name="folder_progress">\u0020<xliff:g id="completed">%s</xliff:g>/<xliff:g id="total">%s</xliff:g></string>

    <string name="status_next_poll">\u0020(Nächster Abruf @ <xliff:g id="nexttime">%s</xliff:g>)</string>
    <string name="status_syncing_off">\u0020(Sync abgeschaltet)</string>

    <!-- Actions will be used as buttons and in menu items -->
    <string name="next_action">Weiter</string> <!-- Used as part of a multi-step process -->
    <string name="previous_action">Zurück</string> <!-- Used as part of a multi-step process -->
    <string name="okay_action">OK</string> <!--  User to confirm acceptance of dialog boxes, warnings, errors, etc. -->
    <string name="cancel_action">Abbrechen</string>
    <string name="send_action">Senden</string>
    <string name="send_again_action">Erneut senden</string>
    <string name="select_action">Auswählen</string>
    <string name="deselect_action">Abwählen</string>
    <string name="reply_action">Antworten</string>
    <string name="reply_all_action">Allen antworten</string>
    <string name="delete_action">Löschen</string>
    <string name="archive_action">Sichern</string>
    <string name="spam_action">Spam</string>
    <string name="delete_all_action">Ordner leeren</string>
    <string name="forward_action">Weiterleiten</string>
    <string name="move_action">Verschieben</string>
    <string name="continue_action">Fortfahren</string>
    <string name="done_action">Fertig</string> <!--  Used to complete a multi-step process -->
    <string name="remove_action">Entfernen</string>
    <string name="discard_action">Verwerfen</string>
    <string name="save_draft_action">Als Entwurf speichern</string>
    <string name="retry_action">Erneut versuchen</string>
    <string name="refresh_action">Aktualisieren</string>
    <string name="check_mail_action">Nachrichten abrufen</string>
    <string name="send_messages_action">Nachricht senden</string>
    <string name="list_folders_action">Ordnerliste</string>
    <string name="refresh_folders_action">Ordnerliste aktualisieren</string>
    <string name="mark_all_as_read_action">Alle als gelesen markieren</string>
    <string name="add_account_action">Konto hinzufügen</string>
    <string name="compose_action">Verfassen</string>
    <string name="search_action">Suchen</string>
    <string name="search_results">Suchergebnisse</string>
    <string name="preferences_action">Einstellungen</string>
    <string name="open_action">Öffnen</string>
    <string name="account_settings_action">Kontoeinstellungen</string>
    <string name="folder_settings_action">Ordnereinstellungen</string>
    <string name="global_settings_action">Globale Einstellungen</string>
    <string name="remove_account_action">Konto entfernen</string>
    <string name="clear_pending_action">Ausstehende Aktionen abbrechen (Warnung!)</string>



    <string name="accounts_action">Konten</string>
    <string name="back_to_accounts_action">◀</string>
    <string name="back_to_folder_list_action">◀</string>
    <string name="read_action">Lesen</string>
    <string name="mark_as_read_action">Als gelesen markieren</string>
    <string name="send_alternate_action">Weiterleiten (Alternativ)</string>
    <string name="send_alternate_chooser_title">Absender auswählen</string>

    <string name="mark_all_as_read_dlg_title">Alle Nachrichten als gelesen markieren</string>
    <string name="mark_all_as_read_dlg_instructions_fmt">Alle Nachrichten in \'<xliff:g id="folder">%s</xliff:g>\' als gelesen markieren? (inklusive Nachrichten in diesem Ordner, die nicht von K-9 dargestellt werden)</string>

    <string name="flag_action">Als wichtig markieren</string>
    <string name="unflag_action">Wichtig-Markierung entfernen</string>
    <string name="copy_action">Kopieren</string>
    <string name="show_full_header_action">Kompletten Header anzeigen</string>
    <string name="hide_full_header_action">Kompakten Header anzeigen</string>
    <string name="select_text_action">Text auswählen</string>

    <string name="mark_as_unread_action">Als ungelesen markieren</string>
    <string name="move_to_action">Verschiebe nach</string>
    <string name="folders_action">Ordner</string>
    <string name="view_hide_details_action">Details anzeigen/verbergen</string>
    <string name="add_cc_bcc_action">CC/BCC hinzufügen</string>
    <string name="edit_subject_action">Betreff bearbeiten</string>
    <string name="add_attachment_action">Anhang hinzufügen</string>
    <string name="add_attachment_action_image">Anhang hinzufügen (Bild)</string>
    <string name="add_attachment_action_video">Anhang hinzufügen (Video)</string>
    <string name="dump_settings_action">Einstellungen ausgeben (Dump)</string>
    <string name="empty_trash_action">Papierkorb leeren</string>
    <string name="expunge_action">Bereinigen (Expunge)</string>
    <string name="clear_local_folder_action">Lösche lokale Nachrichten</string>
    <string name="set_sort_action">Sortierung wählen</string>
    <string name="reverse_sort_action">Sortierung umkehren</string>
    <string name="about_action">Info</string>

    <string name="prefs_title">Einstellungen</string>
    <string name="accounts_context_menu_title">Konto-Optionen</string>
    <string name="folder_context_menu_title">Ordner-Optionen</string>

    <string name="general_no_subject">(Kein Betreff)</string> <!-- Shown in place of the subject when a message has no subject. Showing this in parentheses is customary. -->
    <string name="general_no_date">Kein Datum</string>
    <string name="general_no_sender">Kein Absender</string>
    <string name="status_loading">Lade</string>
    <string name="status_loading_folder">(Lade <xliff:g id="folder">%s</xliff:g><xliff:g id="progress">%s</xliff:g>)</string>
    <string name="status_loading_more">Lade Nachrichten\u2026</string>
    <string name="status_network_error">Verbindungsfehler</string>
    <string name="status_invalid_id_error">Nachricht nicht gefunden</string>
    <string name="status_error">Fehler</string> <!-- Used in Outbox when a message has failed to send -->
    <string name="status_sending">Sende</string> <!-- Used in Outbox when a message is currently sending -->

    <string name="status_loading_more_failed">Ladevorgang erneut starten</string>

    <string name="load_more_messages_fmt">Bis zu
    <xliff:g id="messages_to_load">%d</xliff:g> weitere abrufen</string>

    <string name="abbrev_gigabytes">GB</string>
    <string name="abbrev_megabytes">MB</string>
    <string name="abbrev_kilobytes">KB</string>
    <string name="abbrev_bytes">B</string>

    <string name="account_size_changed">
    Konto \"<xliff:g id="account">%s</xliff:g>\" von
    <xliff:g id="oldSize">%s</xliff:g>
    auf
    <xliff:g id="newSize">%s</xliff:g>
    komprimiert
    </string>

    <string name="compacting_account">Komprimiere Konto \"<xliff:g id="account">%s</xliff:g>\"</string>
    <string name="clearing_account">Bereinige Konto \"<xliff:g id="account">%s</xliff:g>\"</string>
    <string name="recreating_account">Konto \"<xliff:g id="account">%s</xliff:g>\" wiederherstellen</string>

    <string name="notification_new_title">Neue Nachricht</string>
    <string name="notification_new_scrolling">Neue Nachricht von <xliff:g id="sender">%s</xliff:g></string>
    <string name="notification_new_one_account_fmt"><xliff:g id="unread_message_count">%d</xliff:g> Ungelesen (<xliff:g id="account">%s</xliff:g>)</string> <!-- 279 Unread (someone@google.com) -->
    <string name="notification_new_one_account_unknown_unread_count_fmt"><xliff:g id="new_message_count">%d</xliff:g> neue Nachricht(en) (<xliff:g id="account">%s</xliff:g>)</string> <!-- 2 New Email(s) (someone@google.com) -->
    <string name="notification_new_multi_account_fmt">in <xliff:g id="number_accounts">%d</xliff:g> Konten</string>
    <string name="notification_unsent_title">Nachricht nicht gesendet</string>

    <string name="notification_bg_sync_ticker">Auf neue Nachrichten prüfen: <xliff:g id="account">%s</xliff:g>:<xliff:g id="folder">%s</xliff:g></string>
    <string name="notification_bg_sync_title">Auf neue Nachrichten prüfen</string>
    <string name="notification_bg_send_ticker">Sende Nachricht: <xliff:g id="account">%s</xliff:g></string>
    <string name="notification_bg_send_title">Sende Nachricht</string>
    <string name="notification_bg_title_separator">:</string>

    <string name="special_mailbox_name_inbox">Posteingang</string>
    <string name="special_mailbox_name_outbox">Postausgang</string>
    <!-- The following mailbox names will be used if the user has not specified one from the server -->
    <string name="special_mailbox_name_drafts">Entwürfe</string>
    <string name="special_mailbox_name_trash">Papierkorb</string>
    <string name="special_mailbox_name_sent">Gesendet</string>
    <string name="special_mailbox_name_archive">Archiv</string>
    <string name="special_mailbox_name_spam">Spam</string>
    <!-- Mailbox names displayed to user -->

    <string name="special_mailbox_name_drafts_fmt"><xliff:g id="folder">%s</xliff:g> (Entwürfe)</string>
    <string name="special_mailbox_name_trash_fmt"><xliff:g id="folder">%s</xliff:g> (Papierkorb)</string>
    <string name="special_mailbox_name_sent_fmt"><xliff:g id="folder">%s</xliff:g> (Gesendet)</string>
    <string name="special_mailbox_name_archive_fmt"><xliff:g id="folder">%s</xliff:g> (Archiv)</string>
    <string name="special_mailbox_name_spam_fmt"><xliff:g id="folder">%s</xliff:g> (Spam)</string>

    <string name="send_failure_subject">Fehler beim Senden von Nachrichten</string>
    <string name="send_failure_body_abbrev">Sehen Sie bitte im Ordner <xliff:g id="errorFolder">%s</xliff:g> für Details nach.</string>
    <string name="send_failure_body_fmt">K-9 hat beim Senden einiger Ihrer Nachrichten ein Problem festgestellt.
    Hierbei kann K-9 aber nicht feststellen, ob die Nachricht gesendet wurde oder nicht. Die Empfänger haben möglicherweise schon Kopien der Nachricht erhalten.
    \u000a\u000aDie Nachrichten, bei denen dieses Problem auftrat, sind in ihrem Postausgang markiert. Wenn Sie die Markierung entfernen, wird K-9 versuchen die Nachricht erneut zu versenden.
    Durch langes Drücken auf den Postausgang erscheint ein Menü, bei dem mit "Nachricht senden" ein erneuter Sendeversuch gestartet werden kann.\u000A\u000a
    Der Ordner <xliff:g id="errorFolder">%s</xliff:g> enthält möglicherweise Fehlermeldungen mit Details zu diesem Problem.</string>

    <string name="alert_header">K-9-Alarm</string>
    <string name="no_connection_alert">Synchronisierung und Senden von Nachrichten aufgrund von fehlender Netzwerkverbindung eingestellt.</string>

    <string name="end_of_folder">Keine weiteren Nachrichten</string>

    <string name="accounts_welcome">
Willkommen zum \"K-9 Mail\"-Setup. K-9 ist eine quelloffene E-Mail-Anwendung für Android und basiert auf Androids Standard-E-Mail-Programm.
\n
\n\nVerbesserte Funktionen in K-9:
\n * Benachrichtigung über neue Nachrichten per IMAP IDLE
\n * Höhere Performance
\n * E-Mail-Signaturen
\n * Automatische Blindkopie an sich selbst
\n * Ordner-Abonnements
\n * Synchronisation aller Ordner
\n * Konfiguration einer Antwort-Adresse
\n * Tastatur-Shortcuts
\n * Verbesserte IMAP-Unterstützung
\n * Speichern von Anhängen auf SD-Karte
\n * Papierkorb leeren
\n * Sortieren der Nachrichten
\n * ...und viele mehr
\n
\nBitte beachten Sie, dass K-9, wie viele andere E-Mail-Anwendungen auch, die meisten kostenlosen Hotmail-Accounts nicht unterstützt. Zudem gibt es einige Probleme mit Microsoft Exchange-Servern.
\n
\nUm Fehler zu melden, neue Funktionen vorzuschlagen oder Fragen zu stellen, besuchen Sie die Homepage unter
\n<a href="http://k9mail.googlecode.com/">http://k9mail.googlecode.com/</a>.
</string>

    <string name="debug_version_fmt">Version: <xliff:g id="version">%s</xliff:g></string>
    <string name="debug_enable_debug_logging_title">Debug-Aufzeichnungen</string>
    <string name="debug_enable_debug_logging_summary">Zeichnet zusätzliche Diagnose-Informationen auf</string>
    <string name="debug_enable_sensitive_logging_title">Vertrauliche Informationen aufzeichnen</string>
    <string name="debug_enable_sensitive_logging_summary">Anmeldepasswörter bei Verbindungsaufbau aufzeichnen</string>

    <string name="message_header_mua">K-9 Mail for Android</string>

    <string name="combined_inbox_title">Alle Nachrichten</string>
    <string name="combined_inbox_label">Neue Nachrichten aller Konten</string>
    <string name="combined_inbox_list_title">Globaler Posteingang</string> <!-- Inbox here should be the same as mailbox_name_inbox -->

    <string name="message_list_title_fmt"><xliff:g id="account">%s</xliff:g>:<xliff:g id="folder">%s</xliff:g>
                       <xliff:g id="unread_count">%s</xliff:g>
                       <xliff:g id="polling">%s</xliff:g>
                       <xliff:g id="sending">%s</xliff:g>
                       <xliff:g id="push">%s</xliff:g></string>
    <string name="message_list_load_more_messages_action">Weitere Nachrichten abrufen</string>
    <string name="message_to_fmt">An:<xliff:g id="counterParty">%s</xliff:g></string>
    <string name="message_list_delete_action">Löschen</string>
    <string name="message_list_mark_read_action">Gelesen</string>
    <string name="message_list_mark_unread_action">Nicht gelesen</string>
    <string name="message_list_flag_action">Wichtig</string>
    <string name="message_list_unflag_action">Nicht wichtig</string>

    <string name="message_compose_to_hint">An</string>
    <string name="message_compose_cc_hint">CC</string>
    <string name="message_compose_bcc_hint">BCC</string>
    <string name="message_compose_subject_hint">Betreff</string>
    <string name="message_compose_content_hint">Nachrichtentext</string>
    <string name="message_compose_quote_header_separator">-------- Original-Nachricht --------</string>
    <string name="message_compose_quote_header_subject">Betreff:</string>
    <string name="message_compose_quote_header_send_date">Versendet am:</string>
    <string name="message_compose_quote_header_from">Von:</string>
    <string name="message_compose_quote_header_to">An:</string>
    <string name="message_compose_quote_header_cc">CC:</string>
    <string name="message_compose_reply_header_fmt">\n\n<xliff:g id="sender">%s</xliff:g> schrieb:\n\n</string>
    <string name="message_compose_quoted_text_label">Zitierter Text</string>
    <string name="message_compose_error_no_recipients">Sie müssen mindestens einen Empfänger wählen.</string>
    <!-- NEW: <string name="error_contact_address_not_found">No email address could be found.</string>-->
    <string name="message_compose_downloading_attachments_toast">Einige Anhänge wurden nicht heruntergeladen. Sie werden automatisch heruntergeladen, bevor diese Nachricht gesendet wird.</string>
    <string name="message_compose_attachments_skipped_toast">Einige Anhänge können nicht weitergeleitet werden, da diese nicht heruntergeladen wurden.</string>



    <string name="message_view_from_format">Von: <xliff:g id="name">%s</xliff:g> &lt;<xliff:g id="email">%s</xliff:g>&gt;</string>
    <string name="message_to_label">An:</string>
    <string name="message_view_cc_label">CC:</string>
    <string name="message_view_attachment_view_action">Öffnen</string>
    <string name="message_view_attachment_download_action">Speichern</string>
    <string name="message_view_prev_action">\u25BC</string>
    <string name="message_view_next_action">\u25B2</string>
    <string name="message_view_archive_action">Sichern</string>
    <string name="message_view_move_action">Verschieben</string>
    <string name="message_view_spam_action">Spam</string>
    <string name="message_view_datetime_fmt">dd. MMM yyyy HH:mm</string>
    <string name="message_view_status_attachment_saved">Anhänge auf SD-Karte gespeichert als <xliff:g id="filename">%s</xliff:g>.</string>
    <string name="message_view_status_attachment_not_saved">Anhang konnte nicht auf SD-Karte gespeichert werden.</string>
    <string name="message_view_show_pictures_instructions">Wählen Sie \"Bilder anzeigen\", um eingebettete Bilder abzurufen.</string>
    <string name="message_view_show_pictures_action">Bilder anzeigen</string>
    <string name="message_view_fetching_attachment_toast">Lade Anhang.</string>
    <string name="message_view_no_viewer">Es wurde kein Anzeigeprogramm für <xliff:g id="mimetype">%s</xliff:g> gefunden.</string>


    <string name="message_view_download_remainder">Gesamte Nachricht herunterladen</string>

    <!-- NOTE: The following message refers to strings with id 'account_setup_incoming_save_all_headers_label' and 'account_setup_incoming_title' -->
    <string name="message_additional_headers_not_downloaded">Es wurden nicht alle Header heruntergeladen oder gespeichert. Wählen Sie \"Alle Header lokal speichern\" in den Einstellungen für den Posteingangsserver um dies zukünftig zu ermöglichen.</string>
    <string name="message_no_additional_headers_available">Alle Header wurden heruntergeladen. Es gibt keine neuen Header zur Ansicht.</string>
    <string name="message_additional_headers_retrieval_failed">Das Laden der zusätzlichen Header von der Datenbank oder vom Mailserver ist fehlgeschlagen.</string>

    <string name="mailbox_select_dlg_title">Ordner</string>
    <string name="mailbox_select_dlg_new_mailbox_action">Neuer Ordner</string>

    <string name="new_mailbox_dlg_title">Neuer Ordnername</string>

    <string name="folder_push_active_symbol">(Push)</string>

    <string name="from_same_sender">Mehr von diesem Absender</string>

    <string name="message_copied_toast">Nachricht kopiert.</string>
    <string name="message_moved_toast">Nachricht verschoben.</string>
    <string name="message_deleted_toast">Nachricht gelöscht.</string>
    <string name="message_discarded_toast">Nachricht verworfen.</string>
    <string name="message_saved_toast">Nachricht als Entwurf gespeichert.</string>
    <string name="message_delete_failed">Nachricht konnte nicht gelöscht werden.</string>

    <string name="about_header">Über <xliff:g id="app_name">%s</xliff:g></string>
    <string name="about_version">Version: <xliff:g id="version">%s</xliff:g></string>


    <string name="global_settings_flag_label">Wichtige Nachrichten</string>
    <string name="global_settings_flag_summary">Sterne weisen auf wichtige Nachrichten hin.</string>
    <string name="global_settings_checkbox_label">Mehrfachauswahl</string>
    <string name="global_settings_checkbox_summary">Immer Mehrfachauswahl-Checkboxen anzeigen</string>
    <string name="global_settings_touchable_label">Berührungsfreundliche Ansicht</string>
    <string name="global_settings_touchable_summary">Größere Darstellung mit Nachrichten-Vorschau</string>
    <string name="global_settings_preview_lines_label">Zeilenvorschau</string>
    <string name="global_settings_show_correspondent_names_label">Name anzeigen</string>
    <string name="global_settings_show_correspondent_names_summary">Zeige Namen des Korrespondenten statt der E-Mail-Adresse</string>
    <string name="global_settings_show_contact_name_label">Zeige Namen aus "Kontakte"</string>
    <string name="global_settings_show_contact_name_summary">Zeige bekannte Namen aus dem Adressbuch ("Kontakte")</string>
    <string name="global_settings_registered_name_color_label">Farbe von bekannten Namen</string>
    <string name="global_settings_registered_name_color_default">Standardfarbe</string>
    <string name="global_settings_registered_name_color_changed">Farbe wählen</string>

    <string name="global_settings_messageview_fixedwidth_label">Monotype Schriftart</string>
    <string name="global_settings_messageview_fixedwidth_summary">Verwende Schriftart mit gleicher Zeichenbreite für Plain-Text Nachrichten</string>
    <string name="global_settings_messageview_return_to_list_label">Nach Löschen zurück</string>
    <string name="global_settings_messageview_return_to_list_summary">Nach Löschen zur Nachrichtenliste zurückkehren</string>

    <string name="global_settings_confirm_actions_title">Bestätigungsdialog</string>
    <string name="global_settings_confirm_actions_summary">Verlange Bestätigung bei gewissen Aktionen</string>
    <string name="global_settings_confirm_action_archive">Archivieren</string>
    <string name="global_settings_confirm_action_delete">Löschen (nur in Nachrichtenansicht)</string>
    <string name="global_settings_confirm_action_spam">Spam</string>
    <!-- NEW: <string name="global_settings_confirm_action_mark_all_as_read">Mark all as read</string>-->
    <string name="global_settings_confirm_action_send">Senden</string>

    <string name="global_settings_privacy_mode_title">Vertrauliche Benachrichtigung</string>
    <string name="global_settings_privacy_mode_summary">Der Betreff der Nachricht wird nicht in der Benachrichtigungszeile angezeigt</string>


    <string name="quiet_time">Ruhezeit</string>
    <string name="quiet_time_description">Deaktivere Klingeln, Vibrieren und Leuchten in der Nacht</string>
    <string name="quiet_time_starts">Ruhezeit startet</string>
    <string name="quiet_time_ends">Ruhezeit endet</string>


    <string name="account_setup_basics_title">E-Mail-Konto einrichten</string>
    <string name="account_setup_basics_instructions">E-Mail-Adresse Ihres Kontos:</string>
    <string name="account_setup_basics_instructions2_fmt">(Sie können <xliff:g id="number_accounts">%d</xliff:g> weitere Konten hinzufügen.)</string>
    <string name="account_setup_basics_email_hint">E-Mail-Adresse</string>
    <string name="account_setup_basics_email_error_invalid_fmt"><xliff:g id="email">%s</xliff:g> ist keine gültige E-Mail-Adresse.</string>
    <string name="account_setup_basics_email_error_duplicate_fmt"><xliff:g id="email">%s</xliff:g> existiert bereits.</string>
    <string name="account_setup_basics_password_hint">Passwort</string>
    <string name="account_setup_basics_default_label">Standardmäßig Nachrichten von diesem Konto aus senden.</string>
    <string name="account_setup_basics_manual_setup_action">Manuelle Einrichtung</string>

    <string name="account_setup_check_settings_title"></string>
    <string name="account_setup_check_settings_retr_info_msg">Abrufen von Konto-Informationen\u2026</string>
    <string name="account_setup_check_settings_check_incoming_msg">Prüfe Einstellungen des Empfangsservers\u2026</string>
    <string name="account_setup_check_settings_check_outgoing_msg">Prüfe Einstellungen des Ausgangsservers\u2026</string>
    <string name="account_setup_check_settings_authenticate">Authentifizierung\u2026</string>
    <string name="account_setup_check_settings_fetch">Lade Kontoeinstellungen\u2026</string>
    <string name="account_setup_check_settings_finishing_msg">Vorgang wird abgeschlossen\u2026</string>
    <string name="account_setup_check_settings_canceling_msg">Breche ab\u2026</string>

    <string name="account_setup_names_title">Fast fertig!</string>
    <string name="account_setup_names_instructions">Ihr Konto ist eingerichtet, E-Mail ist auf dem Weg!</string>
    <string name="account_setup_names_account_name_label">Kontoname (optional):</string>
    <string name="account_setup_names_user_name_label">Ihr Name (Anzeige bei ausgehenden Nachrichten):</string>

    <string name="account_setup_finished_toast">Ihr Konto ist eingerichtet!\n\nLade Nachrichten\u2026</string>

    <string name="account_setup_account_type_title">Neues E-Mail-Konto hinzufügen</string>
    <string name="account_setup_account_type_instructions">Art des Kontos?</string>
    <string name="account_setup_account_type_pop_action">POP3-Konto</string>
    <string name="account_setup_account_type_imap_action">IMAP-Konto</string>
    <string name="account_setup_account_type_webdav_action">WebDAV(Exchange)-Konto</string>

    <string name="account_setup_incoming_title">Einstellungen für Posteingangsserver</string>
    <string name="account_setup_incoming_username_label">Benutzername</string>
    <string name="account_setup_incoming_password_label">Passwort</string>
    <string name="account_setup_incoming_pop_server_label">POP3-Server</string>
    <string name="account_setup_incoming_imap_server_label">IMAP-Server</string>
    <string name="account_setup_incoming_webdav_server_label">WebDAV(Exchange)-Server</string>
    <string name="account_setup_incoming_port_label">Port</string>
    <string name="account_setup_incoming_security_label">Sicherheitstyp</string>
    <string name="account_setup_incoming_auth_type_label">Authentifizierungstyp</string>
    <string name="account_setup_incoming_security_none_label">Keine Verschlüsselung</string>
    <string name="account_setup_incoming_security_ssl_optional_label">SSL (falls verfügbar)</string>
    <string name="account_setup_incoming_security_ssl_label">SSL (immer)</string>
    <string name="account_setup_incoming_security_tls_optional_label">TLS (falls verfügbar)</string>
    <string name="account_setup_incoming_security_tls_label">TLS (immer)</string>

    <string name="account_setup_incoming_delete_policy_label">Bei Löschen von Nachrichten:</string>
    <string name="account_setup_incoming_delete_policy_never_label">Nie von Server löschen</string>
    <string name="account_setup_incoming_delete_policy_7days_label">Nach 7 Tagen löschen</string>
    <string name="account_setup_incoming_delete_policy_delete_label">Auch auf Server löschen</string>
    <string name="account_setup_incoming_delete_policy_markread_label">Auf Server als gelesen markieren</string>

    <string name="account_setup_incoming_compression_label">Komprimierung bei Netzwerk verwenden:</string>
    <string name="account_setup_incoming_mobile_label">Mobil</string>
    <string name="account_setup_incoming_wifi_label">WLAN</string>
    <string name="account_setup_incoming_other_label">Anderes</string>

    <string name="account_setup_incoming_save_all_headers_title">Alle Mail-Header herunterladen</string>
    <string name="account_setup_incoming_save_all_headers_label">Alle Header lokal speichern</string>

    <string name="local_storage_provider_external_label">Externes Medium (SD-Karte)</string>
    <string name="local_storage_provider_internal_label">Interner Speicher</string>
    <string name="local_storage_provider_samsunggalaxy_label">%1$s zusätzlicher interner Speicher</string>
    <string name="local_storage_provider_label">Speicherort</string>

    <string name="account_setup_expunge_policy_label">Ordner bereinigen (Expunge)</string>
    <string name="account_setup_expunge_policy_immediately">Sofort nach Verschieben oder Kopieren</string>
    <string name="account_setup_expunge_policy_on_poll">Bei jedem Abrufen</string>
    <string name="account_setup_expunge_policy_manual">Nur manuell</string>

    <string name="account_setup_incoming_imap_path_prefix_label">IMAP-Verzeichnispräfix</string>
    <string name="account_setup_incoming_imap_path_prefix_hint">(Automatisch mit Hilfe von NAMESPACE falls verfügbar)</string>

    <string name="drafts_folder_label">Ordner für Entwürfe</string>
    <string name="sent_folder_label">Ordner für gesendete Objekte</string>
    <string name="trash_folder_label">Ordner für gelöschte Objekte</string>
    <string name="archive_folder_label">Ordner für archivierte Objekte</string>
    <string name="spam_folder_label">Ordner für Spam</string>

    <string name="account_setup_incoming_subscribed_folders_only_label">Nur ausgewählte Ordner anzeigen</string>
    <string name="account_setup_auto_expand_folder">Startordner</string>

    <string name="account_setup_incoming_webdav_path_prefix_label">WebDAV(Exchange)-Pfad</string>
    <string name="account_setup_incoming_webdav_path_prefix_hint">Optional</string>

    <string name="account_setup_incoming_webdav_auth_path_label">Authentifizierungspfad</string>
    <string name="account_setup_incoming_webdav_auth_path_hint">Optional</string>
    <string name="account_setup_incoming_webdav_mailbox_path_label">Mailbox-Pfad</string>
    <string name="account_setup_incoming_webdav_mailbox_path_hint">Optional</string>

    <string name="account_setup_outgoing_title">Einstellungen für Postausgangsserver</string>
    <string name="account_setup_outgoing_smtp_server_label">SMTP-Server</string>
    <string name="account_setup_outgoing_port_label">Port</string>
    <string name="account_setup_outgoing_security_label">Sicherheitstyp</string>
    <string name="account_setup_outgoing_security_none_label">Keine Verschlüsselung</string>
    <string name="account_setup_outgoing_security_ssl_label">SSL</string>
    <string name="account_setup_outgoing_security_tls_optional_label">TLS (falls verfügbar)</string>
    <string name="account_setup_outgoing_security_tls_label">TLS (immer)</string>
    <string name="account_setup_outgoing_require_login_label">Anmeldung erforderlich.</string>
    <string name="account_setup_outgoing_username_label">Benutzername</string>
    <string name="account_setup_outgoing_password_label">Passwort</string>
    <string name="account_setup_outgoing_authentication_label">Authentifizierungstyp</string>
    <!-- The authentication strings below are for a planned (hopefully) change to the above username and password options -->
    <string name="account_setup_outgoing_authentication_basic_label">Benutzername &amp; Passwort</string>
    <string name="account_setup_outgoing_authentication_basic_username_label">Benutzername</string>
    <string name="account_setup_outgoing_authentication_basic_password_label">Kennwort</string>
    <string name="account_setup_outgoing_authentication_pop_before_smtp_label">POP vor SMTP</string>
    <string name="account_setup_outgoing_authentication_imap_before_smtp_label">IMAP vor SMTP</string>
    <string name="account_setup_outgoing_authentication_webdav_before_smtp_label">WebDAV(Exchange) vor SMTP</string>

    <string name="account_setup_bad_uri">Ungültige Einstellung: <xliff:g id="err_mess">%s</xliff:g></string>

    <string name="account_setup_options_title">Kontoeinstellungen</string>

    <string name="compact_action">Komprimieren</string>
    <string name="clear_action">Alle Daten löschen (Achtung!)</string>
    <string name="recreate_action">Daten wiederherstellen (Letzter Ausweg!)</string>

    <string name="account_setup_options_mail_check_frequency_label">E-Mail-Abfrage</string>
    <!-- Frequency also used in account_settings_* -->
    <string name="account_setup_options_mail_check_frequency_never">Nie (nur manuell)</string>
    <string name="account_setup_options_mail_check_frequency_1min">Jede Minute</string>
    <string name="account_setup_options_mail_check_frequency_5min">Alle 5 Minuten</string>
    <string name="account_setup_options_mail_check_frequency_10min">Alle 10 Minuten</string>
    <string name="account_setup_options_mail_check_frequency_15min">Alle 15 Minuten</string>
    <string name="account_setup_options_mail_check_frequency_30min">Alle 30 Minuten</string>
    <string name="account_setup_options_mail_check_frequency_1hour">Jede Stunde</string>
    <string name="account_setup_options_mail_check_frequency_2hour">Alle 2 Stunden</string>
    <string name="account_setup_options_mail_check_frequency_3hour">Alle 3 Stunden</string>
    <string name="account_setup_options_mail_check_frequency_6hour">Alle 6 Stunden</string>
    <string name="account_setup_options_mail_check_frequency_12hour">Alle 12 Stunden</string>
    <string name="account_setup_options_mail_check_frequency_24hour">Alle 24 Stunden</string>

    <string name="push_poll_on_connect_label">Abruf beim Start der Push-Verbindung</string>
    <string name="account_setup_options_enable_push_label">Push-Mail für dieses Konto aktivieren</string>
    <string name="account_setup_options_enable_push_summary">Neue Nachrichten werden nach dem Eintreffen umgehend abgerufen, falls Ihr Server dies unterstützt. Diese Einstellung kann zur Reduzierung der Laufzeit führen oder diese verbessern.</string>
    <string name="idle_refresh_period_label">IDLE Verbindung refreshen</string>
    <string name="idle_refresh_period_1min">Jede Minute</string>
    <string name="idle_refresh_period_2min">Alle 2 Minuten</string>
    <string name="idle_refresh_period_3min">Alle 3 Minuten</string>
    <string name="idle_refresh_period_6min">Alle 6 Minuten</string>
    <string name="idle_refresh_period_12min">Alle 12 Minuten</string>
    <string name="idle_refresh_period_24min">Alle 24 Minuten</string>
    <string name="idle_refresh_period_36min">Alle 36 Minuten</string>
    <string name="idle_refresh_period_48min">Alle 48 Minuten</string>
    <string name="idle_refresh_period_60min">Jede Stunde</string>

    <string name="account_setup_options_default_label">Standardmäßig Nachrichten von diesem Konto aus senden.</string>
    <string name="account_setup_options_notify_label">Benachrichtigen, wenn Nachrichten eingehen.</string>
    <string name="account_setup_options_notify_sync_label">Benachrichtigen, wenn Nachrichten synchronisiert werden.</string>

    <!-- Number of displayed messages, also used in account_settings_* -->
    <string name="account_setup_options_mail_display_count_label">Anzahl sichtbarer Nachrichten</string>
    <string name="account_setup_options_mail_display_count_10">10 Nachrichten</string>
    <string name="account_setup_options_mail_display_count_25">25 Nachrichten</string>
    <string name="account_setup_options_mail_display_count_50">50 Nachrichten</string>
    <string name="account_setup_options_mail_display_count_100">100 Nachrichten</string>
    <string name="account_setup_options_mail_display_count_250">250 Nachrichten</string>
    <string name="account_setup_options_mail_display_count_500">500 Nachrichten</string>
    <string name="account_setup_options_mail_display_count_1000">1000 Nachrichten</string>
    <string name="account_setup_options_mail_display_count_all">alle Nachrichten</string>


    <string name="move_copy_cannot_copy_unsynced_message">Nachrichten, die nicht mit dem Server synchronisiert wurden, können nicht kopiert oder verschoben werden.</string>

    <string name="account_setup_failed_dlg_title">Setup konnte nicht abgeschlossen werden</string>
    <string name="account_setup_failed_dlg_auth_message_fmt">Benutzername oder Kennwort fehlerhaft.\n(<xliff:g id="error">%s</xliff:g>)</string> <!-- Username or password incorrect\n(ERR01 Account does not exist) -->
    <string name="account_setup_failed_dlg_certificate_message_fmt">Aufbau einer gesicherten Verbindung zum Server nicht möglich.\n(<xliff:g id="error">%s</xliff:g>)</string> <!-- Cannot safely connect to server\n(Invalid certificate) -->
    <string name="account_setup_failed_dlg_server_message_fmt">Verbindung zum Server nicht möglich.\n(<xliff:g id="error">%s</xliff:g>)</string> <!-- Cannot connect to server\n(Connection timed out) -->
    <string name="account_setup_failed_dlg_edit_details_action">Details bearbeiten</string>
    <string name="account_setup_failed_dlg_continue_action">Weiter</string>

    <string name="account_settings_push_advanced_title">Erweitert</string>
    <string name="account_settings_title_fmt">Kontoeinstellungen</string>
    <string name="account_settings_default">Standardkonto</string>
    <string name="account_settings_default_label">Standardkonto</string>
    <string name="account_settings_default_summary">Standardmäßig Nachrichten von diesem Konto aus senden.</string>
    <string name="account_settings_notify_label">Benachrichtigungen</string>
    <string name="account_settings_notify_sync_label">Bei Synchronisation</string>
    <string name="account_settings_email_label">Ihre E-Mail-Adresse</string>
    <string name="account_settings_notify_summary">Zeigt eine Benachrichtigung in der Statuszeile, wenn eine neue Nachricht empfangen wird.</string>
    <string name="account_settings_notify_sync_summary">Zeigt eine Benachrichtigung in der Statuszeile während auf neue Nachrichten abgefragt wird.</string>
    <string name="account_settings_show_combined_label">Globalen Posteingang anzeigen</string>
    <string name="account_settings_notify_self_label">Bei eigenen Nachrichten</string>
    <string name="account_settings_notify_self_summary">Benachrichtigungen für Nachrichten, die eine Ihrer eigenen E-Mail-Adressen als Absender tragen.</string>
    <string name="account_settings_notification_opens_unread_label">Benachrichtigung öffnet ungelesene Nachrichten</string>
    <string name="account_settings_notification_opens_unread_summary">Zeigt beim Öffnen einer Benachrichtigung Liste der ungelesenen Nachrichten an</string>
    <string name="account_settings_notification_unread_count_label">Anzahl ungelesener Nachrichten anzeigen</string>
    <string name="account_settings_notification_unread_count_summary">Zeigt die Anzahl der ungelesenen Nachrichten in der Statuszeile.</string>

    <string name="account_settings_hide_buttons_label">Scrolle Navigationsleiste</string>
    <string name="account_settings_hide_buttons_never">Leiste bleibt eingeblendet</string>
    <string name="account_settings_hide_buttons_keyboard_avail">Nur wenn Tastatur aktiv</string>
    <string name="account_settings_hide_buttons_always">Immer</string>

    <string name="account_settings_enable_move_buttons_label">Spam-Leiste</string>
    <string name="account_settings_enable_move_buttons_summary">Zeige Sichern-, Verschieben- und Spam-Schaltfläche.</string>
    <string name="account_settings_hide_move_buttons_label">Scrolle Spam-Leiste</string>

    <string name="account_settings_show_pictures_label">Bilder automatisch anzeigen</string>
    <string name="account_settings_show_pictures_never">Niemals</string>
    <string name="account_settings_show_pictures_only_from_contacts">Nur von Kontakten</string>
    <string name="account_settings_show_pictures_always">Immer</string>

    <string name="account_settings_composition">Nachricht verfassen</string>

    <string name="account_settings_reply_after_quote_label">Antwort unter Zitat</string>
    <string name="account_settings_reply_after_quote_summary">Die Antwort auf eine Nachricht unterhalb der Originalnachricht platzieren.</string>

    <string name="account_settings_message_format_label">Formatierung</string>
    <string name="account_settings_message_format_text">Einfacher Text (Bilder und Formatierungen werden entfernt)</string>
    <string name="account_settings_message_format_html">HTML (Bilder und Formatierungen bleiben erhalten)</string>

    <string name="account_settings_quote_style_label">Antwortkopf</string>
    <string name="account_settings_quote_style_prefix">Normal (wie in Gmail, Pine)</string>
    <string name="account_settings_quote_style_header">Erweitert (wie in Outlook, Yahoo!, Hotmail)</string>

    <string name="account_settings_general_title">Allgemeine Einstellungen</string>
    <string name="account_settings_display_prefs_title">Anzeige</string>
    <string name="account_settings_sync">Nachrichten abrufen</string>
    <string name="account_settings_folders">Ordner</string>
    <string name="account_settings_message_lists">Liste der Nachrichten</string>
    <string name="account_settings_message_view">Anzeige der Nachricht</string>
    <string name="account_settings_quote_prefix_label">Prefix beim Zitieren</string>
    <string name="account_settings_crypto">Kryptographie</string>
    <string name="account_settings_crypto_app">OpenPGP Provider</string>
    <string name="account_settings_crypto_app_none">Keiner</string>
    <string name="account_settings_crypto_app_not_available">Nicht verfügbar</string>
    <string name="account_settings_crypto_auto_signature">Auto-sign</string>
    <string name="account_settings_crypto_auto_signature_summary">Email Adresse des Kontos verwenden um Signaturschlüssel zu schätzen.</string>

    <string name="account_settings_mail_check_frequency_label">Häufigkeit der E-Mail-Abfrage</string>
    <string name="account_settings_second_class_check_frequency_label">Häufigkeit der Abfrage für Nebenordner</string>

    <string name="account_settings_storage_title">Speicher</string>


    <string name="account_settings_color_label">Farbe des Kontos</string>
    <string name="account_settings_color_summary">Wählen Sie die Farbe, in der das Konto in der Konten- und Ordnerliste dargestellt wird</string>

    <string name="account_settings_led_color_label">Farbe LED-Leuchte</string>
    <string name="account_settings_led_color_summary">Wählen Sie die Farbe der LED-Leuchte bei Benachrichtigungen für dieses Konto</string>

    <string name="account_settings_mail_display_count_label">Anzahl anzuzeigender Nachrichten</string>

    <string name="account_settings_autodownload_message_size_label">Nachrichten automatisch laden bis</string>
    <string name="account_settings_autodownload_message_size_1">1Kb</string>
    <string name="account_settings_autodownload_message_size_2">2Kb</string>
    <string name="account_settings_autodownload_message_size_4">4Kb</string>
    <string name="account_settings_autodownload_message_size_8">8Kb</string>
    <string name="account_settings_autodownload_message_size_16">16Kb</string>
    <string name="account_settings_autodownload_message_size_32">32Kb</string>
    <string name="account_settings_autodownload_message_size_64">64Kb</string>
    <string name="account_settings_autodownload_message_size_128">128Kb</string>
    <string name="account_settings_autodownload_message_size_256">256Kb</string>
    <string name="account_settings_autodownload_message_size_512">512Kb</string>
    <string name="account_settings_autodownload_message_size_1024">1Mb</string>
    <string name="account_settings_autodownload_message_size_2048">2Mb</string>
    <string name="account_settings_autodownload_message_size_any">jede Größe (kein Limit)</string>

    <string name="account_settings_message_age_label">Nachrichten synchronisieren</string>
    <string name="account_settings_message_age_any">Alle (kein Limit)</string>
    <string name="account_settings_message_age_0">von heute</string>
    <string name="account_settings_message_age_1">der letzten 2 Tage</string>
    <string name="account_settings_message_age_2">der letzten 3 Tage</string>
    <string name="account_settings_message_age_7">der letzten Woche</string>
    <string name="account_settings_message_age_14">der letzten 2 Wochen</string>
    <string name="account_settings_message_age_21">der letzten 3 Wochen</string>
    <string name="account_settings_message_age_1_month">des letzten Monats</string>
    <string name="account_settings_message_age_2_months">der letzten 2 Monate</string>
    <string name="account_settings_message_age_3_months">der letzten 3 Monate</string>
    <string name="account_settings_message_age_6_months">der letzten 6 Monate</string>
    <string name="account_settings_message_age_1_year">des letzten Jahres</string>


    <string name="account_settings_folder_display_mode_label">Ordner anzeigen</string>
    <string name="account_settings_folder_display_mode_all">Alle</string>
    <string name="account_settings_folder_display_mode_first_class">Nur Hauptordner</string>
    <string name="account_settings_folder_display_mode_first_and_second_class">Haupt- und Nebenordner</string>
    <string name="account_settings_folder_display_mode_not_second_class">Alle außer Nebenordner</string>

    <string name="account_settings_folder_sync_mode_label">Abzufragende Ordner</string>
    <string name="account_settings_folder_sync_mode_all">Alle</string>
    <string name="account_settings_folder_sync_mode_first_class">Nur Hauptordner</string>
    <string name="account_settings_folder_sync_mode_first_and_second_class">Haupt- und Nebenordner</string>
    <string name="account_settings_folder_sync_mode_not_second_class">Alle außer Nebenordner</string>
    <string name="account_settings_folder_sync_mode_none">Keine</string>

    <string name="account_settings_folder_push_mode_label">Via Push abfragen</string>
    <string name="account_settings_folder_push_mode_all">Alle Ordner</string>
    <string name="account_settings_folder_push_mode_first_class">Nur Hauptordner</string>
    <string name="account_settings_folder_push_mode_first_and_second_class">Haupt- und Nebenordner</string>
    <string name="account_settings_folder_push_mode_not_second_class">Alle außer Nebenordner</string>
    <string name="account_settings_folder_push_mode_none">Keine Ordner</string>

    <string name="account_settings_folder_target_mode_label">Zielordner für Kopieren/Verschieben</string>
    <string name="account_settings_folder_target_mode_all">Alle</string>
    <string name="account_settings_folder_target_mode_first_class">Nur Hauptordner</string>
    <string name="account_settings_folder_target_mode_first_and_second_class">Haupt- und Nebenordner</string>
    <string name="account_settings_folder_target_mode_not_second_class">Alle außer Nebenordner</string>

    <string name="account_settings_sync_remote_deletetions_label">Übernehme Löschungen vom Server</string>
    <string name="account_settings_sync_remote_deletetions_summary">Lösche Nachrichten wenn sie am Server gelöscht werden</string>

    <string name="folder_settings_title">Ordner-Einstellungen</string>

    <string name="folder_settings_in_top_group_label">Gruppe \'Oben anzeigen\'</string>
    <string name="folder_settings_in_top_group_summary">Oben in der Ordnerliste anzeigen</string>

    <string name="folder_settings_folder_display_mode_label">Anzeigeklasse</string>
    <string name="folder_settings_folder_display_mode_normal">Keine</string>
    <string name="folder_settings_folder_display_mode_first_class">Hauptordner</string>
    <string name="folder_settings_folder_display_mode_second_class">Nebenordner</string>

    <string name="folder_settings_folder_sync_mode_label">Synchronisationsklasse</string>
    <string name="folder_settings_folder_sync_mode_normal">Keine</string>
    <string name="folder_settings_folder_sync_mode_first_class">Hauptordner</string>
    <string name="folder_settings_folder_sync_mode_second_class">Nebenordner</string>
    <string name="folder_settings_folder_sync_mode_inherited">Wie Anzeigeklasse</string>

    <string name="folder_settings_folder_push_mode_label">Push-Klasse</string>
    <string name="folder_settings_folder_push_mode_normal">Keine</string>
    <string name="folder_settings_folder_push_mode_first_class">Hauptordner</string>
    <string name="folder_settings_folder_push_mode_second_class">Nebenordner</string>
    <string name="folder_settings_folder_push_mode_inherited">Wie Synchronisationsklasse</string>

    <string name="account_settings_incoming_label">Einstellungen Posteingang</string>
    <string name="account_settings_incoming_summary">Einstellungen für Posteingangsserver bearbeiten.</string>
    <string name="account_settings_outgoing_label">Einstellungen Postausgang</string>
    <string name="account_settings_outgoing_summary">Einstellungen für Postausgangsserver bearbeiten.</string>
    <string name="account_settings_add_account_label">Eine weiteres Konto hinzufügen</string>
    <string name="account_settings_description_label">Kontoname</string>
    <string name="account_settings_name_label">Ihr Name</string>
    <string name="notifications_title">Benachrichtigungseinstellungen</string>
    <string name="account_settings_ring_summary">Klingeln bei neuer Nachricht</string>
    <string name="account_settings_vibrate_enable">Vibration</string>
    <string name="account_settings_vibrate_summary">Vibration bei neuer Nachricht</string>
    <string name="account_settings_vibrate_pattern_label">Vibrationsrhythmus</string>
    <string name="account_settings_vibrate_pattern_default">Standard</string>
    <string name="account_settings_vibrate_pattern_1">Rhythmus 1</string>
    <string name="account_settings_vibrate_pattern_2">Rhythmus 2</string>
    <string name="account_settings_vibrate_pattern_3">Rhythmus 3</string>
    <string name="account_settings_vibrate_pattern_4">Rhythmus 4</string>
    <string name="account_settings_vibrate_pattern_5">Rhythmus 5</string>
    <string name="account_settings_vibrate_times">Anzahl der Vibrationen</string>
    <string name="account_settings_ringtone">Klingelton</string>
    <string name="account_settings_led_label">LED Blinken</string>
    <string name="account_settings_led_summary">LED blinkt bei neuer Nachricht</string>


    <string name="account_settings_servers">Servereinstellungen</string>

    <string name="account_settings_composition_title">Optionen für das Verfassen von Nachrichten</string>
    <string name="account_settings_composition_label">Verfassen von Nachrichten</string>
    <string name="account_settings_composition_summary">Standard-Absender, Blindkopie-Empfänger und Signatur konfigurieren</string>

    <string name="account_settings_identities_label">Identitäten verwalten</string>
    <string name="account_settings_identities_summary">Alternative Absenderadressen und Signaturen konfigurieren</string>

    <string name="manage_identities_title">Identitäten verwalten</string>

    <string name="manage_identities_context_menu_title">Identität berarbeiten</string>

    <string name="edit_identity_title">Identität bearbeiten</string>
    <string name="new_identity_action">Neue Identität erstellen</string>

    <string name="account_settings_always_bcc_label">Alle Nachrichten mit BCC an</string>
    <string name="account_settings_always_bcc_summary">Dieser Adresse eine Kopie aller ausgehenden Nachrichten zustellen</string>

    <string name="manage_identities_edit_action">Bearbeiten</string>
    <string name="manage_identities_move_up_action">Nach oben verschieben</string>
    <string name="manage_identities_move_down_action">Nach unten verschieben</string>
    <string name="manage_identities_move_top_action">Ganz nach oben / Standard</string>
    <string name="manage_identities_remove_action">Entfernen</string>

    <string name="edit_identity_description_label">Name der Identität</string>
    <string name="edit_identity_description_hint">(Optional)</string>
    <string name="edit_identity_name_label">Ihr Name</string>
    <string name="edit_identity_name_hint">(Optional)</string>
    <string name="edit_identity_email_label">E-Mail-Adresse</string>
    <string name="edit_identity_email_hint">(Erforderlich)</string>
    <string name="edit_identity_reply_to_label">Antwortadresse</string>
    <string name="edit_identity_reply_to_hint">(Optional)</string>
    <string name="edit_identity_signature_label">Signatur</string>
    <string name="edit_identity_signature_hint">(Optional)</string>

    <string name="account_settings_signature_use_label">Signatur verwenden</string>
    <string name="account_settings_signature_label">Signatur</string>
    <string name="account_settings_signature_summary">Signatur an jede Nachricht anfügen</string>

    <string name="default_signature">-- \nDiese Nachricht wurde von meinem Android-Mobiltelefon mit K-9 Mail gesendet.</string>
    <string name="default_identity_description">Standard-Identität</string>
    <string name="choose_identity">Identität auswählen</string>
    <string name="choose_identity_title">Identität auswählen</string>
    <string name="choose_account_title">Konto/Identität auswählen</string>
    <string name="send_as">Sende als</string>


    <string name="no_identities">Gehen Sie zu \"Kontoeinstellungen\" -&gt; \"Identitäten verwalten\" um Identitäten zu erstellen</string>
    <string name="no_removable_identity">Sie können Ihre einzige Identität nicht löschen</string>
    <string name="identity_has_no_email">Sie können keine Identität ohne E-Mail-Adresse verwenden</string>
    <string name="identity_will_not_be_saved">Die Wahl Ihrer Identität und Änderungen an der Signatur werden bei einem Entwurf nicht gespeichert</string>

    <string name="sort_earliest_first">Älteste Nachrichten zuerst</string>
    <string name="sort_latest_first">Neueste Nachrichten zuerst</string>
    <string name="sort_sender_alpha">Alphabetisch nach Absender</string>
    <string name="sort_sender_re_alpha">Umgekehrt-Alphabetisch nach Absender</string>
    <string name="sort_subject_alpha">Alphabetisch nach Betreff</string>
    <string name="sort_subject_re_alpha">Umgekehrt-Alphabetisch nach Betreff</string>
    <string name="sort_flagged_first">Markierte Nachrichten zuerst</string>
    <string name="sort_flagged_last">Nicht markierte Nachrichten zuerst</string>
    <string name="sort_unread_first">Ungelesene Nachrichten zuerst</string>
    <string name="sort_unread_last">Gelesene Nachrichten zuerst</string>
    <string name="sort_attach_first">Nachrichten mit Anhängen zuerst</string>
    <string name="sort_unattached_first">Nachrichten ohne Anhänge zuerst</string>

    <string name="sort_by">Sortieren nach...</string>
    <string name="sort_by_date">Datum</string>
    <string name="sort_by_sender">Absender</string>
    <string name="sort_by_subject">Betreff</string>
    <string name="sort_by_flag">Wichtigkeit</string>
    <string name="sort_by_unread">Gelesen/Ungelesen</string>
    <string name="sort_by_attach">Anhang</string>
    <string name="message_web_view_error">%s</string>

    <string name="account_delete_dlg_title">Entfernen</string>
    <string name="account_delete_dlg_instructions_fmt">Das Konto \"<xliff:g id="account">%s</xliff:g>\" wird gelöscht.</string>

    <string name="account_recreate_dlg_title">Konto wiederherstellen</string>
    <string name="account_recreate_dlg_instructions_fmt">Alle Daten des Kontos \"<xliff:g id="account">%s</xliff:g>\" werden von K-9 Mail entfernt. Kontoeinstellungen werden beibehalten.</string>

    <string name="account_clear_dlg_title">Nachrichten löschen</string>
    <string name="account_clear_dlg_instructions_fmt">Alle Nachrichten des Kontos \"<xliff:g id="account">%s</xliff:g>\" werden von K-9 Mail entfernt. Kontoeinstellungen werden beibehalten.</string>

    <string name="provider_note_live">Nur einige \"Plus\"-Konten mit POP-Zugriff
        ermöglichen diesem Programm die Verbindung. Wenn Sie sich nicht mit
        der richtigen E-Mail-Adresse und dem richtigen Kennwort anmelden können, haben Sie möglicherweise die Gebühren für das
        \"Plus\"-Konto nicht bezahlt. Starten Sie den Webbrowser, um auf
        diese Mailkonten zuzugreifen.</string>

    <string name="provider_note_yahoojp">Wenn Sie für diesen Provider POP3 verwenden möchten, sollten Sie in den "Yahoo! Mail"-Enstellungen POP3 aktivieren.</string>

    <string name="account_setup_failed_dlg_invalid_certificate_title">Ungültiges Zertifikat</string>
    <string name="account_setup_failed_dlg_invalid_certificate_accept">Zertifikat akzeptieren</string>
    <string name="account_setup_failed_dlg_invalid_certificate_reject">Zertifikat ablehnen</string>

    <string name="message_help_key">Del (or D) - Löschen\u000AR -
    Antworten\u000AA - Allen antworten\u000AF - Weiterleiten\u000AJ or P - Vorherige
    Nachricht\u000AK, N - Nächste Nachricht\u000AM - Verschieben\u000AY - Kopieren\u000AZ - Heraus-Zoomen\u000AShift-Z -
    Hinein-Zoomen\u000aG - Markieren</string>
    <string name="message_list_help_key">Del (or D) - Löschen\u000AR -
    Antworten\u000AA - Allen Antworten\u000AC - Verfassen\u000AF - Weiterleiten\u000aM - Verschieben\u000AY - Kopieren\u000AG - Markieren\u000AO - Sortierung\u000AI - Sortierungsreihenfolge\u000AQ
    - zurück zu den Konten\u000AS - Auswählen/abwählen</string>

    <string name="folder_list_help_key">
      1 - Nur Hauptordner anzeigen\u000A
      2 - Haupt- und Nebenordner anzeigen\u000A
      3 - Alle außer Nebenordner anzeigen\u000A
      4 - Alle Ordner anzeigen\u000A
      Q - Zurück zu den Konten\u000A
      S - Kontoeinstellungen bearbeiten</string>

    <string name="folder_list_display_mode_label">Ordner</string>
    <string name="folder_list_display_mode_all">Alle Ordner anzeigen</string>
    <string name="folder_list_display_mode_first_class">Nur Hauptordner anzeigen</string>
    <string name="folder_list_display_mode_first_and_second_class">Haupt- und Nebenordner anzeigen</string>
    <string name="folder_list_display_mode_not_second_class">Alle außer Nebenordner anzeigen</string>



    <string name="account_settings_signature__location_label">Position der Signatur</string>
    <string name="account_settings_signature__location_before_quoted_text">Vor zitierter Nachricht</string>
    <string name="account_settings_signature__location_after_quoted_text">Nach zitierter Nachricht</string>
    <string name="setting_theme_dark">Dunkel (Dark)</string>
    <string name="setting_theme_light">Hell (Light)</string>
    <string name="display_preferences">Anzeige</string>
    <string name="global_preferences">Globale Einstellungen</string>
    <string name="debug_preferences">Fehlerdiagnose</string>
    <string name="privacy_preferences">Datenschutz</string>
    <string name="network_preferences">Netzwerk</string>
    <string name="interaction_preferences">Interaktion</string>
    <string name="accountlist_preferences">Liste der Konten</string>
    <string name="messagelist_preferences">Liste der Nachrichten</string>
    <string name="messageview_preferences">Nachrichten</string>
    <string name="settings_theme_label">Theme</string>
    <string name="settings_language_label">Sprache</string>

    <string name="settings_messageview_mobile_layout_label">Einfaches Layout</string>
    <string name="settings_messageview_mobile_layout_summary">HTML-Nachrichten werden für kleine Displays optimiert</string>
    <string name="settings_messageview_zoom_controls_label">System Zoom</string>
    <string name="settings_messageview_zoom_controls_summary">Aktiviere Zoom-Widgets oder 2-Finger-Zoom, wenn vom Gerät unterstützt</string>



    <string name="setting_language_system">Systemvorgabe</string>

    <string name="background_ops_label">Hintergrund-Synchronisierung</string>
    <string name="background_ops_never">Nie</string>
    <string name="background_ops_always">Immer</string>
    <string name="background_ops_enabled">Wenn \'Hintergrunddaten\' aktiviert ist</string>
    <string name="background_ops_auto_sync">Wenn \'Hintergrunddaten\' &amp; \'Automatische Synchronisation\' aktiviert sind</string>

    <string name="no_message_seletected_toast">Keine Nachricht ausgewählt</string>

    <string name="date_format_label">Datumsformat</string>
    <!--
      The values of the date_format_* strings MUST be valid date format strings.
      See Android SDK documentation for the class SimpleDateFormat.
    -->
    <string name="date_format_short">SHORT</string>
    <string name="date_format_medium">MEDIUM</string>
    <string name="date_format_common">dd.MMM yyyy</string>
    <string name="date_format_iso8601">yyyy-MM-dd</string>

    <string name="batch_ops">Mehrfachauswahl</string>
    <string name="batch_delete_op">Ausgewählte löschen</string>
    <string name="batch_mark_read_op">Ausgewählte als gelesen markieren</string>
    <string name="batch_mark_unread_op">Ausgewählte als ungelesen markieren</string>
    <string name="batch_flag_op">Ausgewählte als wichtig markieren</string>
    <string name="batch_unflag_op">Markierung bei Ausgewählten entfernen</string>
    <string name="batch_archive_op">Ausgewählte sichern</string>
    <string name="batch_spam_op">Ausgewählte als Spam markieren</string>
    <string name="batch_move_op">Ausgewählte verschieben</string>
    <string name="batch_copy_op">Ausgewählte kopieren</string>
    <string name="batch_flag_mode">Stern-Modus</string>
    <string name="batch_select_mode">Auswahl-Modus</string>
    <string name="batch_plain_mode">Normaler Modus</string>
    <string name="batch_select_all">Alle auswählen</string>
    <string name="batch_deselect_all">Alle abwählen</string>

    <string name="account_setup_push_limit_label">Max. Ordner mit Push abrufen</string>
    <string name="account_setup_push_limit_10">10 Ordner</string>
    <string name="account_setup_push_limit_25">25 Ordner</string>
    <string name="account_setup_push_limit_50">50 Ordner</string>
    <string name="account_setup_push_limit_100">100 Ordner</string>
    <string name="account_setup_push_limit_250">250 Ordner</string>
    <string name="account_setup_push_limit_500">500 Ordner</string>
    <string name="account_setup_push_limit_1000">1000 Ordner</string>

    <string name="animations_title">Animationen</string>
    <string name="animations_summary">Aufwändige visuelle Effekte benutzen</string>
    <string name="gestures_title">Gesten</string>
    <string name="gestures_summary">Gesten für vorherige/nächste Nachricht aktivieren</string>

    <string name="compact_layouts_title">Kompakte Darstellung</string>
    <string name="compact_layouts_summary">Darstellung anpassen, um mehr auf jeder Seite zu zeigen</string>

    <string name="volume_navigation_title">Lauter/Leiser Scrolling</string>
    <string name="volume_navigation_summary">Mittels Lauter/Leiser-Tasten durch Listen scrollen</string>
    <string name="volume_navigation_message">Nachrichtenansicht</string>
    <string name="volume_navigation_list">Diverse Listenansichten</string>

    <string name="manage_back_title">\"Zurück\"-Taste</string>
    <string name="manage_back_summary">Die \"Zurück\"-Taste bringt Sie eine Ebene nach oben</string>

    <string name="start_integrated_inbox_title">Integrierter Posteingang bei Start</string>
    <string name="start_integrated_inbox_summary">Zeige beim Startup den integrierten Posteingang</string>

    <string name="measure_accounts_title">Konto-Größe anzeigen</string>
    <string name="measure_accounts_summary">Deaktivieren für schnellere Anzeige</string>

    <string name="count_search_title">Suchergebnisse zählen</string>
    <string name="count_search_summary">Deaktivieren für schnellere Anzeige</string>

    <!-- NEW: <string name="hide_special_accounts_title">Hide special accounts</string>-->
    <!-- NEW: <string name="hide_special_accounts_summary">Hide the unified inbox and all messages accounts</string>-->

    <string name="search_title"><xliff:g id="search_name">%s</xliff:g> <xliff:g id="modifier">%s</xliff:g></string>
    <string name="flagged_modifier"> - Wichtig</string>
    <string name="unread_modifier"> - Ungelesen</string>

    <string name="search_all_messages_title">Alle Nachrichten</string>
    <string name="search_all_messages_detail">Alle Nachrichten in durchsuchbaren Ordnern</string>

    <string name="integrated_inbox_title">Gemeinsamer Posteingang</string>
    <string name="integrated_inbox_detail">Alle Nachrichten aus integrierten Ordnern</string>

    <string name="tap_hint">Umschlag oder Stern anklicken für ungelesene oder wichtige Nachrichten</string>

    <string name="folder_settings_include_in_integrated_inbox_label">Integration in gemeinsamen Posteingang</string>
    <string name="folder_settings_include_in_integrated_inbox_summary">Ungelesene Nachrichten im gemeinsamen Posteingang anzeigen</string>

    <string name="account_settings_searchable_label">Ordner duchsuchen</string>
    <string name="account_settings_searchable_all">Alle</string>
    <string name="account_settings_searchable_displayable">Angezeigte</string>
    <string name="account_settings_searchable_none">Keine</string>

    <string name="remote_control_label">K-9 Mail Fernsteuerung</string>
    <string name="remote_control_desc">Erlaubt dieser Anwendung den Ablauf und die Einstellungen von K-9 Mail zu kontrollieren.</string>

    <string name="font_size_settings_title">Schriftgröße</string>
    <string name="font_size_settings_description">Schriftgrößen festlegen</string>

    <string name="font_size_account_list">Konten-Liste</string>
    <string name="font_size_account_name">Konto-Name</string>
    <string name="font_size_account_description">Konto-Beschreibung</string>

    <string name="font_size_folder_list">Ordner-Liste</string>
    <string name="font_size_folder_name">Ordner-Name</string>
    <string name="font_size_folder_status">Ordner-Status</string>

    <string name="font_size_message_list">Nachrichten-Liste</string>
    <string name="font_size_message_list_subject">Betreff</string>
    <string name="font_size_message_list_sender">Absender</string>
    <string name="font_size_message_list_date">Datum</string>
    <string name="font_size_message_list_preview">Vorschau</string>

    <string name="font_size_message_view">Nachrichtenanzeige</string>
    <string name="font_size_message_view_sender">Absender</string>
    <string name="font_size_message_view_to">Empfänger (To)</string>
    <string name="font_size_message_view_cc">Empfänger (CC)</string>
    <string name="font_size_message_view_additional_headers">Zusätzliche Header</string>
    <string name="font_size_message_view_subject">Betreff</string>
    <string name="font_size_message_view_time">Zeit</string>
    <string name="font_size_message_view_date">Datum</string>
    <string name="font_size_message_view_content">Nachrichtentext</string>

    <string name="font_size_tiniest">Winzig</string>
    <string name="font_size_tiny">Sehr klein</string>
    <string name="font_size_smaller">Kleiner</string>
    <string name="font_size_small">Klein</string>
    <string name="font_size_medium">Mittel</string>
    <string name="font_size_large">Groß</string>
    <string name="font_size_larger">Größer</string>

    <string name="font_size_webview_smaller">Winzig</string>
    <string name="font_size_webview_small">Kleiner</string>
    <string name="font_size_webview_normal">Normal</string>
    <string name="font_size_webview_large">Größer</string>
    <string name="font_size_webview_larger">Riesig</string>

    <!-- Note: Contains references to preferences_action and misc_preferences_attachment_title -->
    <string name="message_compose_buggy_gallery">Wählen Sie \"Einstellungen\" -&gt; \"Galerie Work-Around aktivieren\" um Bilder oder Videos mithilfe der 3D-Galerie hinzufügen zu können.</string>

    <!-- Note: Contains references to add_attachment_action_image and add_attachment_action_video -->
    <string name="message_compose_use_workaround">Verwenden Sie \"Anhang hinzufügen (Bild)\" oder \"Anhang hinzufügen (Video)\" um Bilder oder Videos mit der 3D-Galerie hinzuzufügen.</string>

    <string name="miscellaneous_preferences">Verschiedenes</string>
    <string name="misc_preferences_attachment_title">Galerie Work-Around</string>
    <string name="misc_preferences_attachment_description">Schaltflächen zum Hinzufügen von Bild- und Video-Anhängen anzeigen (um Fehler in 3D-Galerie zu umgehen)</string>

    <!-- APG related -->
    <string name="error_activity_not_found">Keine geeignete Applikation für diese Aktion gefunden.</string>
    <string name="error_apg_version_not_supported">Die installierte APG Version wird nicht unterstützt.</string>
    <string name="btn_crypto_sign">Signieren</string>
    <string name="btn_encrypt">Verschlüsseln</string>
    <string name="btn_decrypt">Entschlüsseln</string>
    <string name="btn_verify">Verifizieren</string>
    <string name="unknown_crypto_signature_user_id">&lt;unbekannt&gt;</string>
    <string name="key_id">id: %s</string>
    <string name="insufficient_apg_permissions">K-9 hat keinen Vollzugriff auf APG, bitte dafür K-9 neu installieren.</string>
    <string name="pgp_mime_unsupported">PGP/MIME Nachrichten werden noch nicht unterstützt.</string>
    <string name="attachment_encryption_unsupported">Achtung: Anhänge werden zur Zeit weder signiert noch verschlüsselt.</string>
    <string name="send_aborted">Senden abgebrochen.</string>

    <string name="save_or_discard_draft_message_dlg_title">Entwurf speichern?</string>
    <string name="save_or_discard_draft_message_instructions_fmt">Entwurf speichern oder verwerfen?</string>

    <string name="charset_not_found">Die Nachricht konnte nicht dargestellt werden da das Charset \"<xliff:g id="charset">%s</xliff:g>\" nicht gefunden wurde.</string>

    <string name="select_text_now">Selektieren Sie Text um ihn zu kopieren.</string>

    <string name="dialog_confirm_delete_title">Löschen bestätigen</string>
    <string name="dialog_confirm_delete_message">Wollen Sie diese Nachricht löschen?</string>
    <string name="dialog_confirm_delete_confirm_button">Löschen</string>
    <string name="dialog_confirm_delete_cancel_button">Nicht löschen</string>

    <!-- NEW: <string name="dialog_confirm_spam_title">Confirm move to spam folder</string>-->
    <!-- NEW: <string name="dialog_confirm_spam_message">Do you really want to move this message to the spam folder?</string>-->
    <!-- NEW: <string name="dialog_confirm_spam_confirm_button">Yes</string>-->
    <!-- NEW: <string name="dialog_confirm_spam_cancel_button">No</string>-->

    <!-- NEW: <string name="dialog_attachment_progress_title">Downloading attachment</string>-->

    <string name="debug_logging_enabled">Debug-Meldungen werden mit Hilfe des Android-Logging-Systems aufgezeichnet.</string>

    <string name="messagelist_sent_to_me_sigil">»</string>
    <string name="messagelist_sent_cc_me_sigil">›</string>
    <string name="error_unable_to_connect">Verbindungsfehler.</string>

    <string name="account_unavailable">Konto \"<xliff:g id="account">%s</xliff:g>\" ist nicht verfügbar; Bitte SD-Karte prüfen.</string>
<<<<<<< HEAD
    
    <string name="error_contact_address_not_found">Keine E-Mail Adresse zu finden für den Kontakt.</string>
    <plurals name="selected_message_count">
        <item quantity="one">1 Nachricht ausgewählt</item>
        <item quantity="other">
            <xliff:g id="count">%d</xliff:g> Nachrichten ausgewählt
        </item>
    </plurals>
=======

>>>>>>> 3b4fcbe6
</resources><|MERGE_RESOLUTION|>--- conflicted
+++ resolved
@@ -1036,8 +1036,6 @@
     <string name="error_unable_to_connect">Verbindungsfehler.</string>
 
     <string name="account_unavailable">Konto \"<xliff:g id="account">%s</xliff:g>\" ist nicht verfügbar; Bitte SD-Karte prüfen.</string>
-<<<<<<< HEAD
-    
     <string name="error_contact_address_not_found">Keine E-Mail Adresse zu finden für den Kontakt.</string>
     <plurals name="selected_message_count">
         <item quantity="one">1 Nachricht ausgewählt</item>
@@ -1045,7 +1043,4 @@
             <xliff:g id="count">%d</xliff:g> Nachrichten ausgewählt
         </item>
     </plurals>
-=======
-
->>>>>>> 3b4fcbe6
 </resources>