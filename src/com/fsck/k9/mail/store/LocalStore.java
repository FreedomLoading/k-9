
package com.fsck.k9.mail.store;

import java.io.*;
import java.net.URLEncoder;
import java.util.ArrayList;
import java.util.Arrays;
import java.util.Collections;
import java.util.Date;
import java.util.HashMap;
import java.util.HashSet;
import java.util.LinkedList;
import java.util.List;
import java.util.Locale;
import java.util.Map;
import java.util.Set;
import java.util.UUID;
import java.util.regex.Pattern;

import com.fsck.k9.helper.HtmlConverter;
import org.apache.commons.io.IOUtils;

import android.app.Application;
import android.content.ContentValues;
import android.content.Context;
import android.content.SharedPreferences;
import android.database.Cursor;
import android.database.sqlite.SQLiteDatabase;
import android.database.sqlite.SQLiteException;
import android.net.Uri;
import android.util.Log;

import com.fsck.k9.Account;
import com.fsck.k9.AccountStats;
import com.fsck.k9.K9;
import com.fsck.k9.Preferences;
import com.fsck.k9.R;
import com.fsck.k9.Account.MessageFormat;
import com.fsck.k9.controller.MessageRemovalListener;
import com.fsck.k9.controller.MessageRetrievalListener;
import com.fsck.k9.controller.MessagingController;
import com.fsck.k9.helper.Utility;
import com.fsck.k9.mail.Address;
import com.fsck.k9.mail.Body;
import com.fsck.k9.mail.BodyPart;
import com.fsck.k9.mail.FetchProfile;
import com.fsck.k9.mail.Flag;
import com.fsck.k9.mail.Folder;
import com.fsck.k9.mail.Message;
import com.fsck.k9.mail.Message.RecipientType;
import com.fsck.k9.mail.MessagingException;
import com.fsck.k9.mail.Part;
import com.fsck.k9.mail.Store;
import com.fsck.k9.mail.filter.Base64OutputStream;
import com.fsck.k9.mail.internet.MimeBodyPart;
import com.fsck.k9.mail.internet.MimeHeader;
import com.fsck.k9.mail.internet.MimeMessage;
import com.fsck.k9.mail.internet.MimeMultipart;
import com.fsck.k9.mail.internet.MimeUtility;
import com.fsck.k9.mail.internet.MimeUtility.ViewableContainer;
import com.fsck.k9.mail.internet.TextBody;
import com.fsck.k9.mail.store.LockableDatabase.DbCallback;
import com.fsck.k9.mail.store.LockableDatabase.WrappedException;
import com.fsck.k9.mail.store.StorageManager.StorageProvider;
import com.fsck.k9.provider.AttachmentProvider;

/**
 * <pre>
 * Implements a SQLite database backed local store for Messages.
 * </pre>
 */
public class LocalStore extends Store implements Serializable {

    private static final long serialVersionUID = -5142141896809423072L;

    private static final Message[] EMPTY_MESSAGE_ARRAY = new Message[0];

    /**
     * Immutable empty {@link String} array
     */
    private static final String[] EMPTY_STRING_ARRAY = new String[0];

    private static final Flag[] PERMANENT_FLAGS = { Flag.DELETED, Flag.X_DESTROYED, Flag.SEEN, Flag.FLAGGED };

    private static final Set<String> HEADERS_TO_SAVE;
    static {
        Set<String> set = new HashSet<String>();
        set.add(K9.IDENTITY_HEADER);
        set.add("To");
        set.add("Cc");
        set.add("From");
        set.add("In-Reply-To");
        set.add("References");
        set.add(MimeHeader.HEADER_CONTENT_ID);
        set.add(MimeHeader.HEADER_CONTENT_DISPOSITION);
        set.add("User-Agent");
        HEADERS_TO_SAVE = Collections.unmodifiableSet(set);
    }

    /*
     * a String containing the columns getMessages expects to work with
     * in the correct order.
     */
    static private String GET_MESSAGES_COLS =
        "subject, sender_list, date, uid, flags, id, to_list, cc_list, "
        + "bcc_list, reply_to_list, attachment_count, internal_date, message_id, folder_id, preview ";


    static private String GET_FOLDER_COLS = "id, name, unread_count, visible_limit, last_updated, status, push_state, last_pushed, flagged_count, integrate, top_group, poll_class, push_class, display_class, local_only";


    protected static final int DB_VERSION = 44;

    protected String uUid = null;

    private final Application mApplication;

    private LockableDatabase database;

    /**
     * local://localhost/path/to/database/uuid.db
     * This constructor is only used by {@link Store#getLocalInstance(Account, Application)}
     * @param account
     * @param application
     * @throws UnavailableStorageException if not {@link StorageProvider#isReady(Context)}
     */
    public LocalStore(final Account account, final Application application) throws MessagingException {
        super(account);
        database = new LockableDatabase(application, account.getUuid(), new StoreSchemaDefinition());

        mApplication = application;
        database.setStorageProviderId(account.getLocalStorageProviderId());
        uUid = account.getUuid();

        database.open();
    }

    public void switchLocalStorage(final String newStorageProviderId) throws MessagingException {
        database.switchProvider(newStorageProviderId);
    }

    protected SharedPreferences getPreferences() {
        return Preferences.getPreferences(mApplication).getPreferences();
    }

    private class StoreSchemaDefinition implements LockableDatabase.SchemaDefinition {
        @Override
        public int getVersion() {
            return DB_VERSION;
        }

        @Override
        public void doDbUpgrade(final SQLiteDatabase db) {
            Log.i(K9.LOG_TAG, String.format("Upgrading database from version %d to version %d",
                                            db.getVersion(), DB_VERSION));


            AttachmentProvider.clear(mApplication);

            db.beginTransaction();
            try {
<<<<<<< HEAD
                // schema version 29 was when we moved to incremental updates
                // in the case of a new db or a < v29 db, we blow away and start from scratch
                if (db.getVersion() < 29) {

                    db.execSQL("DROP TABLE IF EXISTS folders");
                    db.execSQL("CREATE TABLE folders (id INTEGER PRIMARY KEY, name TEXT, "
                               + "last_updated INTEGER, unread_count INTEGER, visible_limit INTEGER, status TEXT, "
                               + "push_state TEXT, last_pushed INTEGER, flagged_count INTEGER default 0, "
                               + "integrate INTEGER, top_group INTEGER, poll_class TEXT, push_class TEXT, display_class TEXT, "
                               + "local_only INTEGER default 0)");

                    db.execSQL("CREATE INDEX IF NOT EXISTS folder_name ON folders (name)");
                    db.execSQL("DROP TABLE IF EXISTS messages");
                    db.execSQL("CREATE TABLE messages (id INTEGER PRIMARY KEY, deleted INTEGER default 0, folder_id INTEGER, uid TEXT, subject TEXT, "
                               + "date INTEGER, flags TEXT, sender_list TEXT, to_list TEXT, cc_list TEXT, bcc_list TEXT, reply_to_list TEXT, "
                               + "html_content TEXT, text_content TEXT, attachment_count INTEGER, internal_date INTEGER, message_id TEXT, preview TEXT, "
                               + "mime_type TEXT)");

                    db.execSQL("DROP TABLE IF EXISTS headers");
                    db.execSQL("CREATE TABLE headers (id INTEGER PRIMARY KEY, message_id INTEGER, name TEXT, value TEXT)");
                    db.execSQL("CREATE INDEX IF NOT EXISTS header_folder ON headers (message_id)");

                    db.execSQL("CREATE INDEX IF NOT EXISTS msg_uid ON messages (uid, folder_id)");
                    db.execSQL("DROP INDEX IF EXISTS msg_folder_id");
                    db.execSQL("DROP INDEX IF EXISTS msg_folder_id_date");
                    db.execSQL("CREATE INDEX IF NOT EXISTS msg_folder_id_deleted_date ON messages (folder_id,deleted,internal_date)");
                    db.execSQL("DROP TABLE IF EXISTS attachments");
                    db.execSQL("CREATE TABLE attachments (id INTEGER PRIMARY KEY, message_id INTEGER,"
                               + "store_data TEXT, content_uri TEXT, size INTEGER, name TEXT,"
                               + "mime_type TEXT, content_id TEXT, content_disposition TEXT)");

                    db.execSQL("DROP TABLE IF EXISTS pending_commands");
                    db.execSQL("CREATE TABLE pending_commands " +
                               "(id INTEGER PRIMARY KEY, command TEXT, arguments TEXT)");

                    db.execSQL("DROP TRIGGER IF EXISTS delete_folder");
                    db.execSQL("CREATE TRIGGER delete_folder BEFORE DELETE ON folders BEGIN DELETE FROM messages WHERE old.id = folder_id; END;");

                    db.execSQL("DROP TRIGGER IF EXISTS delete_message");
                    db.execSQL("CREATE TRIGGER delete_message BEFORE DELETE ON messages BEGIN DELETE FROM attachments WHERE old.id = message_id; "
                               + "DELETE FROM headers where old.id = message_id; END;");
                } else {
                    // in the case that we're starting out at 29 or newer, run all the needed updates

                    if (db.getVersion() < 30) {
                        try {
                            db.execSQL("ALTER TABLE messages ADD deleted INTEGER default 0");
                        } catch (SQLiteException e) {
                            if (! e.toString().startsWith("duplicate column name: deleted")) {
                                throw e;
                            }
                        }
                    }
                    if (db.getVersion() < 31) {
=======
                try {
                    // schema version 29 was when we moved to incremental updates
                    // in the case of a new db or a < v29 db, we blow away and start from scratch
                    if (db.getVersion() < 29) {

                        db.execSQL("DROP TABLE IF EXISTS folders");
                        db.execSQL("CREATE TABLE folders (id INTEGER PRIMARY KEY, name TEXT, "
                                   + "last_updated INTEGER, unread_count INTEGER, visible_limit INTEGER, status TEXT, "
                                   + "push_state TEXT, last_pushed INTEGER, flagged_count INTEGER default 0, "
                                   + "integrate INTEGER, top_group INTEGER, poll_class TEXT, push_class TEXT, display_class TEXT"
                                   + ")");

                        db.execSQL("CREATE INDEX IF NOT EXISTS folder_name ON folders (name)");
                        db.execSQL("DROP TABLE IF EXISTS messages");
                        db.execSQL("CREATE TABLE messages (id INTEGER PRIMARY KEY, deleted INTEGER default 0, folder_id INTEGER, uid TEXT, subject TEXT, "
                                   + "date INTEGER, flags TEXT, sender_list TEXT, to_list TEXT, cc_list TEXT, bcc_list TEXT, reply_to_list TEXT, "
                                   + "html_content TEXT, text_content TEXT, attachment_count INTEGER, internal_date INTEGER, message_id TEXT, preview TEXT, "
                                   + "mime_type TEXT)");

                        db.execSQL("DROP TABLE IF EXISTS headers");
                        db.execSQL("CREATE TABLE headers (id INTEGER PRIMARY KEY, message_id INTEGER, name TEXT, value TEXT)");
                        db.execSQL("CREATE INDEX IF NOT EXISTS header_folder ON headers (message_id)");

                        db.execSQL("CREATE INDEX IF NOT EXISTS msg_uid ON messages (uid, folder_id)");
                        db.execSQL("DROP INDEX IF EXISTS msg_folder_id");
>>>>>>> b1514866
                        db.execSQL("DROP INDEX IF EXISTS msg_folder_id_date");
                        db.execSQL("CREATE INDEX IF NOT EXISTS msg_folder_id_deleted_date ON messages (folder_id,deleted,internal_date)");
                        db.execSQL("DROP TABLE IF EXISTS attachments");
                        db.execSQL("CREATE TABLE attachments (id INTEGER PRIMARY KEY, message_id INTEGER,"
                                   + "store_data TEXT, content_uri TEXT, size INTEGER, name TEXT,"
                                   + "mime_type TEXT, content_id TEXT, content_disposition TEXT)");

                        db.execSQL("DROP TABLE IF EXISTS pending_commands");
                        db.execSQL("CREATE TABLE pending_commands " +
                                   "(id INTEGER PRIMARY KEY, command TEXT, arguments TEXT)");

                        db.execSQL("DROP TRIGGER IF EXISTS delete_folder");
                        db.execSQL("CREATE TRIGGER delete_folder BEFORE DELETE ON folders BEGIN DELETE FROM messages WHERE old.id = folder_id; END;");

                        db.execSQL("DROP TRIGGER IF EXISTS delete_message");
                        db.execSQL("CREATE TRIGGER delete_message BEFORE DELETE ON messages BEGIN DELETE FROM attachments WHERE old.id = message_id; "
                                   + "DELETE FROM headers where old.id = message_id; END;");
                    } else {
                        // in the case that we're starting out at 29 or newer, run all the needed updates

                        if (db.getVersion() < 30) {
                            try {
                                db.execSQL("ALTER TABLE messages ADD deleted INTEGER default 0");
                            } catch (SQLiteException e) {
                                if (! e.toString().startsWith("duplicate column name: deleted")) {
                                    throw e;
                                }
                            }
                        }
                        if (db.getVersion() < 31) {
                            db.execSQL("DROP INDEX IF EXISTS msg_folder_id_date");
                            db.execSQL("CREATE INDEX IF NOT EXISTS msg_folder_id_deleted_date ON messages (folder_id,deleted,internal_date)");
                        }
                        if (db.getVersion() < 32) {
                            db.execSQL("UPDATE messages SET deleted = 1 WHERE flags LIKE '%DELETED%'");
                        }
                        if (db.getVersion() < 33) {

                            try {
                                db.execSQL("ALTER TABLE messages ADD preview TEXT");
                            } catch (SQLiteException e) {
                                if (! e.toString().startsWith("duplicate column name: preview")) {
                                    throw e;
                                }
                            }

                        }
                        if (db.getVersion() < 34) {
                            try {
                                db.execSQL("ALTER TABLE folders ADD flagged_count INTEGER default 0");
                            } catch (SQLiteException e) {
                                if (! e.getMessage().startsWith("duplicate column name: flagged_count")) {
                                    throw e;
                                }
                            }
                        }
                        if (db.getVersion() < 35) {
                            try {
                                db.execSQL("update messages set flags = replace(flags, 'X_NO_SEEN_INFO', 'X_BAD_FLAG')");
                            } catch (SQLiteException e) {
                                Log.e(K9.LOG_TAG, "Unable to get rid of obsolete flag X_NO_SEEN_INFO", e);
                            }
                        }
                        if (db.getVersion() < 36) {
                            try {
                                db.execSQL("ALTER TABLE attachments ADD content_id TEXT");
                            } catch (SQLiteException e) {
                                Log.e(K9.LOG_TAG, "Unable to add content_id column to attachments");
                            }
                        }
                        if (db.getVersion() < 37) {
                            try {
                                db.execSQL("ALTER TABLE attachments ADD content_disposition TEXT");
                            } catch (SQLiteException e) {
                                Log.e(K9.LOG_TAG, "Unable to add content_disposition column to attachments");
                            }
                        }

                        // Database version 38 is solely to prune cached attachments now that we clear them better
                        if (db.getVersion() < 39) {
                            try {
                                db.execSQL("DELETE FROM headers WHERE id in (SELECT headers.id FROM headers LEFT JOIN messages ON headers.message_id = messages.id WHERE messages.id IS NULL)");
                            } catch (SQLiteException e) {
                                Log.e(K9.LOG_TAG, "Unable to remove extra header data from the database");
                            }
                        }

                        // V40: Store the MIME type for a message.
                        if (db.getVersion() < 40) {
                            try {
                                db.execSQL("ALTER TABLE messages ADD mime_type TEXT");
                            } catch (SQLiteException e) {
                                Log.e(K9.LOG_TAG, "Unable to add mime_type column to messages");
                            }
                        }

                        if (db.getVersion() < 41) {
                            try {
                                db.execSQL("ALTER TABLE folders ADD integrate INTEGER");
                                db.execSQL("ALTER TABLE folders ADD top_group INTEGER");
                                db.execSQL("ALTER TABLE folders ADD poll_class TEXT");
                                db.execSQL("ALTER TABLE folders ADD push_class TEXT");
                                db.execSQL("ALTER TABLE folders ADD display_class TEXT");
                            } catch (SQLiteException e) {
                                if (! e.getMessage().startsWith("duplicate column name:")) {
                                    throw e;
                                }
                            }
                            Cursor cursor = null;

                            try {

                                SharedPreferences prefs = getPreferences();
                                cursor = db.rawQuery("SELECT id, name FROM folders", null);
                                while (cursor.moveToNext()) {
                                    try {
                                        int id = cursor.getInt(0);
                                        String name = cursor.getString(1);
                                        update41Metadata(db, prefs, id, name);
                                    } catch (Exception e) {
                                        Log.e(K9.LOG_TAG, " error trying to ugpgrade a folder class", e);
                                    }
                                }
                            }


                            catch (SQLiteException e) {
                                Log.e(K9.LOG_TAG, "Exception while upgrading database to v41. folder classes may have vanished", e);

                            } finally {
                                Utility.closeQuietly(cursor);
                            }
                        }
                        if (db.getVersion() == 41) {
                            try {
                                long startTime = System.currentTimeMillis();
                                SharedPreferences.Editor editor = getPreferences().edit();

                                List <? extends Folder >  folders = getPersonalNamespaces(true);
                                for (Folder folder : folders) {
                                    if (folder instanceof LocalFolder) {
                                        LocalFolder lFolder = (LocalFolder)folder;
                                        lFolder.save(editor);
                                    }
                                }

                                editor.commit();
                                long endTime = System.currentTimeMillis();
                                Log.i(K9.LOG_TAG, "Putting folder preferences for " + folders.size() + " folders back into Preferences took " + (endTime - startTime) + " ms");
                            } catch (Exception e) {
                                Log.e(K9.LOG_TAG, "Could not replace Preferences in upgrade from DB_VERSION 41", e);
                            }
                        }
                        if (db.getVersion() < 43) {
                            try {
                                // If folder "OUTBOX" (old, v3.800 - v3.802) exists, rename it to
                                // "K9MAIL_INTERNAL_OUTBOX" (new)
                                LocalFolder oldOutbox = new LocalFolder("OUTBOX");
                                if (oldOutbox.exists()) {
                                    ContentValues cv = new ContentValues();
                                    cv.put("name", Account.OUTBOX);
                                    db.update("folders", cv, "name = ?", new String[] { "OUTBOX" });
                                    Log.i(K9.LOG_TAG, "Renamed folder OUTBOX to " + Account.OUTBOX);
                                }

                                // Check if old (pre v3.800) localized outbox folder exists
                                String localizedOutbox = K9.app.getString(R.string.special_mailbox_name_outbox);
                                LocalFolder obsoleteOutbox = new LocalFolder(localizedOutbox);
                                if (obsoleteOutbox.exists()) {
                                    // Get all messages from the localized outbox ...
                                    Message[] messages = obsoleteOutbox.getMessages(null, false);

                                    if (messages.length > 0) {
                                        // ... and move them to the drafts folder (we don't want to
                                        // surprise the user by sending potentially very old messages)
                                        LocalFolder drafts = new LocalFolder(mAccount.getDraftsFolderName());
                                        obsoleteOutbox.moveMessages(messages, drafts);
                                    }

                                    // Now get rid of the localized outbox
                                    obsoleteOutbox.delete();
                                    obsoleteOutbox.delete(true);
                                }
                            } catch (Exception e) {
                                Log.e(K9.LOG_TAG, "Error trying to fix the outbox folders", e);
                            }
                        }
                    }
<<<<<<< HEAD
                    if (db.getVersion() < 44) {
Log.d("ASH", "updatedb " + mAccount.getDescription());
                        try {
                            db.execSQL("ALTER TABLE folders ADD local_only INTEGER default 0");

                            // ASH this might fuck things up if remoteStore is unavailable. queue it all somehow.
                            List <? extends Folder > remoteFolders =
                                    mAccount.getRemoteStore().getPersonalNamespaces(false);
                            HashSet<String> remoteFolderNames = new HashSet<String>();
                            for (Folder remoteFolder : remoteFolders) {
                                remoteFolderNames.add(remoteFolder.getName());
                            }
                            // ASH verify that this works properly -- still untested! maybe need localFolder.save() somewhere?
                            List <? extends LocalFolder > localFolders = getPersonalNamespaces(true);
                            for (LocalFolder localFolder : localFolders) {
                                if (remoteFolderNames.contains(localFolder.getName()) == false) {
                                    db.execSQL("UPDATE messages SET local_only = 1 WHERE name = " +
                                            localFolder.getName());
                                    localFolder.setLocalOnly(true);
                                    Log.w(K9.LOG_TAG, "Setting folder " + localFolder.getName() +
                                            " to local-only folder.");
                                } else if (localFolder.getName().equals(mAccount.getTrashFolderName())
                                        && mAccount.getDeletePolicy() !=
                                        Account.DELETE_POLICY_ON_DELETE) {
                                    // trash folder is local-only depending on delete policy
                                    db.execSQL("UPDATE messages SET local_only = 1 WHERE name = " +
                                            localFolder.getName());
                                    localFolder.setLocalOnly(true);
                                    Log.w(K9.LOG_TAG, "Setting folder " + localFolder.getName() +
                                            " to local-only folder due to delete policy.");
                                }
                            }
                        } catch (SQLiteException e) {
                            if (! e.getMessage().startsWith("duplicate column name: local_only")) {
                                throw e;
                            }
                        } catch (MessagingException e) {
                            Log.e(K9.LOG_TAG, "MessagingException trying to update folders for local-only setting: "
                                    + e);
                        }
                    }
=======
                } catch (SQLiteException e) {
                    Log.e(K9.LOG_TAG, "Exception while upgrading database. Resetting the DB to v0");
                    db.setVersion(0);
                    throw new Error("Database upgrade failed! Resetting your DB version to 0 to force a full schema recreation.");
>>>>>>> b1514866
                }

                db.setVersion(DB_VERSION);

                db.setTransactionSuccessful();
            } finally {
                db.endTransaction();
            }

            if (db.getVersion() != DB_VERSION) {
                throw new Error("Database upgrade failed!");
            }

            // Unless we're blowing away the whole data store, there's no reason to prune attachments
            // every time the user upgrades. it'll just cost them money and pain.
            // try
            //{
            //        pruneCachedAttachments(true);
            //}
            //catch (Exception me)
            //{
            //   Log.e(K9.LOG_TAG, "Exception while force pruning attachments during DB update", me);
            //}
        }

        private void update41Metadata(final SQLiteDatabase  db, SharedPreferences prefs, int id, String name) {


            Folder.FolderClass displayClass = Folder.FolderClass.NO_CLASS;
            Folder.FolderClass syncClass = Folder.FolderClass.INHERITED;
            Folder.FolderClass pushClass = Folder.FolderClass.SECOND_CLASS;
            boolean inTopGroup = false;
            boolean integrate = false;
            boolean isLocalOnly = false;
            if (mAccount.getInboxFolderName().equals(name)) {
                displayClass = Folder.FolderClass.FIRST_CLASS;
                syncClass =  Folder.FolderClass.FIRST_CLASS;
                pushClass =  Folder.FolderClass.FIRST_CLASS;
                inTopGroup = true;
                integrate = true;
            }

            try {
                displayClass = Folder.FolderClass.valueOf(prefs.getString(uUid + "." + name + ".displayMode", displayClass.name()));
                syncClass = Folder.FolderClass.valueOf(prefs.getString(uUid + "." + name + ".syncMode", syncClass.name()));
                pushClass = Folder.FolderClass.valueOf(prefs.getString(uUid + "." + name + ".pushMode", pushClass.name()));
                inTopGroup = prefs.getBoolean(uUid + "." + name + ".inTopGroup", inTopGroup);
                integrate = prefs.getBoolean(uUid + "." + name + ".integrate", integrate);
                isLocalOnly =  prefs.getBoolean(uUid + "." + name + ".isLocalOnly", isLocalOnly);
            } catch (Exception e) {
                Log.e(K9.LOG_TAG, " Throwing away an error while trying to upgrade folder metadata", e);
            }

            if (displayClass == Folder.FolderClass.NONE) {
                displayClass = Folder.FolderClass.NO_CLASS;
            }
            if (syncClass == Folder.FolderClass.NONE) {
                syncClass = Folder.FolderClass.INHERITED;
            }
            if (pushClass == Folder.FolderClass.NONE) {
                pushClass = Folder.FolderClass.INHERITED;
            }

            db.execSQL("UPDATE folders SET integrate = ?, top_group = ?, poll_class=?, push_class =?, display_class = ?, local_only = ? WHERE id = ?",
                       new Object[] { integrate, inTopGroup, syncClass, pushClass, displayClass, isLocalOnly, id });

        }
    }


    public long getSize() throws UnavailableStorageException {

        final StorageManager storageManager = StorageManager.getInstance(mApplication);

        final File attachmentDirectory = storageManager.getAttachmentDirectory(uUid,
                                         database.getStorageProviderId());

        return database.execute(false, new DbCallback<Long>() {
            @Override
            public Long doDbWork(final SQLiteDatabase db) {
                final File[] files = attachmentDirectory.listFiles();
                long attachmentLength = 0;
                for (File file : files) {
                    if (file.exists()) {
                        attachmentLength += file.length();
                    }
                }

                final File dbFile = storageManager.getDatabase(uUid, database.getStorageProviderId());
                return dbFile.length() + attachmentLength;
            }
        });
    }

    public void compact() throws MessagingException {
        if (K9.DEBUG)
            Log.i(K9.LOG_TAG, "Before compaction size = " + getSize());

        database.execute(false, new DbCallback<Void>() {
            @Override
            public Void doDbWork(final SQLiteDatabase db) throws WrappedException {
                db.execSQL("VACUUM");
                return null;
            }
        });
        if (K9.DEBUG)
            Log.i(K9.LOG_TAG, "After compaction size = " + getSize());
    }


    public void clear() throws MessagingException {
        if (K9.DEBUG)
            Log.i(K9.LOG_TAG, "Before prune size = " + getSize());

        pruneCachedAttachments(true);
        if (K9.DEBUG) {
            Log.i(K9.LOG_TAG, "After prune / before compaction size = " + getSize());

            Log.i(K9.LOG_TAG, "Before clear folder count = " + getFolderCount());
            Log.i(K9.LOG_TAG, "Before clear message count = " + getMessageCount());

            Log.i(K9.LOG_TAG, "After prune / before clear size = " + getSize());
        }
        // don't delete messages that are Local, since there is no copy on the server.
        // Don't delete deleted messages.  They are essentially placeholders for UIDs of messages that have
        // been deleted locally.  They take up insignificant space
        database.execute(false, new DbCallback<Void>() {
            @Override
            public Void doDbWork(final SQLiteDatabase db) {
                db.execSQL("DELETE FROM messages WHERE deleted = 0 and uid not like 'Local%'");
                db.execSQL("update folders set flagged_count = 0, unread_count = 0");
                return null;
            }
        });

        compact();

        if (K9.DEBUG) {
            Log.i(K9.LOG_TAG, "After clear message count = " + getMessageCount());

            Log.i(K9.LOG_TAG, "After clear size = " + getSize());
        }
    }

    public int getMessageCount() throws MessagingException {
        return database.execute(false, new DbCallback<Integer>() {
            @Override
            public Integer doDbWork(final SQLiteDatabase db) {
                Cursor cursor = null;
                try {
                    cursor = db.rawQuery("SELECT COUNT(*) FROM messages", null);
                    cursor.moveToFirst();
                    return cursor.getInt(0);   // message count
                } finally {
                    Utility.closeQuietly(cursor);
                }
            }
        });
    }

    public void getMessageCounts(final AccountStats stats) throws MessagingException {
        final Account.FolderMode displayMode = mAccount.getFolderDisplayMode();

        database.execute(false, new DbCallback<Integer>() {
            @Override
            public Integer doDbWork(final SQLiteDatabase db) {
                Cursor cursor = null;
                try {
                    // Always count messages in the INBOX but exclude special folders and possibly
                    // more (depending on the folder display mode)
                    String baseQuery = "SELECT SUM(unread_count), SUM(flagged_count) " +
                                       "FROM folders " +
                                       "WHERE (name = ?)" +  /* INBOX */
                                       " OR (" +
                                       "name NOT IN (?, ?, ?, ?, ?)" +  /* special folders */
                                       "%s)";  /* placeholder for additional constraints */

                    List<String> queryParam = new ArrayList<String>();
                    queryParam.add(mAccount.getInboxFolderName());

                    queryParam.add((mAccount.getTrashFolderName() != null) ?
                                   mAccount.getTrashFolderName() : "");
                    queryParam.add((mAccount.getDraftsFolderName() != null) ?
                                   mAccount.getDraftsFolderName() : "");
                    queryParam.add((mAccount.getSpamFolderName() != null) ?
                                   mAccount.getSpamFolderName() : "");
                    queryParam.add((mAccount.getOutboxFolderName() != null) ?
                                   mAccount.getOutboxFolderName() : "");
                    queryParam.add((mAccount.getSentFolderName() != null) ?
                                   mAccount.getSentFolderName() : "");

                    final String extraWhere;
                    switch (displayMode) {
                    case FIRST_CLASS:
                        // Count messages in the INBOX and non-special first class folders
                        extraWhere = " AND (display_class = ?)";
                        queryParam.add(Folder.FolderClass.FIRST_CLASS.name());
                        break;
                    case FIRST_AND_SECOND_CLASS:
                        // Count messages in the INBOX and non-special first and second class folders
                        extraWhere = " AND (display_class IN (?, ?))";
                        queryParam.add(Folder.FolderClass.FIRST_CLASS.name());
                        queryParam.add(Folder.FolderClass.SECOND_CLASS.name());
                        break;
                    case NOT_SECOND_CLASS:
                        // Count messages in the INBOX and non-special non-second-class folders
                        extraWhere = " AND (display_class != ?)";
                        queryParam.add(Folder.FolderClass.SECOND_CLASS.name());
                        break;
                    case ALL:
                        // Count messages in the INBOX and non-special folders
                        extraWhere = "";
                        break;
                    default:
                        Log.e(K9.LOG_TAG, "asked to compute account statistics for an impossible folder mode " + displayMode);
                        stats.unreadMessageCount = 0;
                        stats.flaggedMessageCount = 0;
                        return null;
                    }

                    String query = String.format(Locale.US, baseQuery, extraWhere);
                    cursor = db.rawQuery(query, queryParam.toArray(EMPTY_STRING_ARRAY));

                    cursor.moveToFirst();
                    stats.unreadMessageCount = cursor.getInt(0);
                    stats.flaggedMessageCount = cursor.getInt(1);
                    return null;
                } finally {
                    Utility.closeQuietly(cursor);
                }
            }
        });
    }


    public int getFolderCount() throws MessagingException {
        return database.execute(false, new DbCallback<Integer>() {
            @Override
            public Integer doDbWork(final SQLiteDatabase db) {
                Cursor cursor = null;
                try {
                    cursor = db.rawQuery("SELECT COUNT(*) FROM folders", null);
                    cursor.moveToFirst();
                    return cursor.getInt(0);        // folder count
                } finally {
                    Utility.closeQuietly(cursor);
                }
            }
        });
    }

    @Override
    public LocalFolder getFolder(String name) {
        return new LocalFolder(name);
    }

    // TODO this takes about 260-300ms, seems slow.
    @Override
    public List <? extends LocalFolder > getPersonalNamespaces(boolean forceListAll) throws MessagingException {
        final List<LocalFolder> folders = new LinkedList<LocalFolder>();
        try {
            database.execute(false, new DbCallback < List <? extends Folder >> () {
                @Override
                public List <? extends Folder > doDbWork(final SQLiteDatabase db) throws WrappedException {
                    Cursor cursor = null;

                    try {
                        cursor = db.rawQuery("SELECT " + GET_FOLDER_COLS + " FROM folders ORDER BY name ASC", null);
                        while (cursor.moveToNext()) {
                            LocalFolder folder = new LocalFolder(cursor.getString(1));
                            folder.open(cursor.getInt(0), cursor.getString(1), cursor.getInt(2), cursor.getInt(3), cursor.getLong(4), cursor.getString(5), cursor.getString(6), cursor.getLong(7), cursor.getInt(8), cursor.getInt(9), cursor.getInt(10), cursor.getString(11), cursor.getString(12), cursor.getString(13), cursor.getInt(14));

                            folders.add(folder);
                        }
                        return folders;
                    } catch (MessagingException e) {
                        throw new WrappedException(e);
                    } finally {
                        Utility.closeQuietly(cursor);
                    }
                }
            });
        } catch (WrappedException e) {
            throw(MessagingException) e.getCause();
        }
        return folders;
    }

    @Override
    public void checkSettings() throws MessagingException {
    }

    public void delete() throws UnavailableStorageException {
        database.delete();
    }

    public void recreate() throws UnavailableStorageException {
        database.recreate();
    }

    public void pruneCachedAttachments() throws MessagingException {
        pruneCachedAttachments(false);
    }

    /**
     * Deletes all cached attachments for the entire store.
     * @param force
     * @throws com.fsck.k9.mail.MessagingException
     */
    private void pruneCachedAttachments(final boolean force) throws MessagingException {
        database.execute(false, new DbCallback<Void>() {
            @Override
            public Void doDbWork(final SQLiteDatabase db) throws WrappedException {
                if (force) {
                    ContentValues cv = new ContentValues();
                    cv.putNull("content_uri");
                    db.update("attachments", cv, null, null);
                }
                final StorageManager storageManager = StorageManager.getInstance(mApplication);
                File[] files = storageManager.getAttachmentDirectory(uUid, database.getStorageProviderId()).listFiles();
                for (File file : files) {
                    if (file.exists()) {
                        if (!force) {
                            Cursor cursor = null;
                            try {
                                cursor = db.query(
                                             "attachments",
                                             new String[] { "store_data" },
                                             "id = ?",
                                             new String[] { file.getName() },
                                             null,
                                             null,
                                             null);
                                if (cursor.moveToNext()) {
                                    if (cursor.getString(0) == null) {
                                        if (K9.DEBUG)
                                            Log.d(K9.LOG_TAG, "Attachment " + file.getAbsolutePath() + " has no store data, not deleting");
                                        /*
                                         * If the attachment has no store data it is not recoverable, so
                                         * we won't delete it.
                                         */
                                        continue;
                                    }
                                }
                            } finally {
                                Utility.closeQuietly(cursor);
                            }
                        }
                        if (!force) {
                            try {
                                ContentValues cv = new ContentValues();
                                cv.putNull("content_uri");
                                db.update("attachments", cv, "id = ?", new String[] { file.getName() });
                            } catch (Exception e) {
                                /*
                                 * If the row has gone away before we got to mark it not-downloaded that's
                                 * okay.
                                 */
                            }
                        }
                        if (!file.delete()) {
                            file.deleteOnExit();
                        }
                    }
                }
                return null;
            }
        });
    }

    public void resetVisibleLimits() throws UnavailableStorageException {
        resetVisibleLimits(mAccount.getDisplayCount());
    }

    public void resetVisibleLimits(int visibleLimit) throws UnavailableStorageException {
        final ContentValues cv = new ContentValues();
        cv.put("visible_limit", Integer.toString(visibleLimit));
        database.execute(false, new DbCallback<Void>() {
            @Override
            public Void doDbWork(final SQLiteDatabase db) throws WrappedException {
                db.update("folders", cv, null, null);
                return null;
            }
        });
    }

    public ArrayList<PendingCommand> getPendingCommands() throws UnavailableStorageException {
        return database.execute(false, new DbCallback<ArrayList<PendingCommand>>() {
            @Override
            public ArrayList<PendingCommand> doDbWork(final SQLiteDatabase db) throws WrappedException {
                Cursor cursor = null;
                try {
                    cursor = db.query("pending_commands",
                                      new String[] { "id", "command", "arguments" },
                                      null,
                                      null,
                                      null,
                                      null,
                                      "id ASC");
                    ArrayList<PendingCommand> commands = new ArrayList<PendingCommand>();
                    while (cursor.moveToNext()) {
                        PendingCommand command = new PendingCommand();
                        command.mId = cursor.getLong(0);
                        command.command = cursor.getString(1);
                        String arguments = cursor.getString(2);
                        command.arguments = arguments.split(",");
                        for (int i = 0; i < command.arguments.length; i++) {
                            command.arguments[i] = Utility.fastUrlDecode(command.arguments[i]);
                        }
                        commands.add(command);
                    }
                    return commands;
                } finally {
                    Utility.closeQuietly(cursor);
                }
            }
        });
    }

    public void addPendingCommand(PendingCommand command) throws UnavailableStorageException {
        try {
            for (int i = 0; i < command.arguments.length; i++) {
                command.arguments[i] = URLEncoder.encode(command.arguments[i], "UTF-8");
            }
            final ContentValues cv = new ContentValues();
            cv.put("command", command.command);
            cv.put("arguments", Utility.combine(command.arguments, ','));
            database.execute(false, new DbCallback<Void>() {
                @Override
                public Void doDbWork(final SQLiteDatabase db) throws WrappedException {
                    db.insert("pending_commands", "command", cv);
                    return null;
                }
            });
        } catch (UnsupportedEncodingException usee) {
            throw new Error("Aparently UTF-8 has been lost to the annals of history.");
        }
    }

    public void removePendingCommand(final PendingCommand command) throws UnavailableStorageException {
        database.execute(false, new DbCallback<Void>() {
            @Override
            public Void doDbWork(final SQLiteDatabase db) throws WrappedException {
                db.delete("pending_commands", "id = ?", new String[] { Long.toString(command.mId) });
                return null;
            }
        });
    }

    public void removePendingCommands() throws UnavailableStorageException {
        database.execute(false, new DbCallback<Void>() {
            @Override
            public Void doDbWork(final SQLiteDatabase db) throws WrappedException {
                db.delete("pending_commands", null, null);
                return null;
            }
        });
    }

    public static class PendingCommand {
        private long mId;
        public String command;
        public String[] arguments;

        @Override
        public String toString() {
            StringBuilder sb = new StringBuilder();
            sb.append(command);
            sb.append(": ");
            for (String argument : arguments) {
                sb.append(", ");
                sb.append(argument);
                //sb.append("\n");
            }
            return sb.toString();
        }
    }

    @Override
    public boolean isMoveCapable() {
        return true;
    }

    @Override
    public boolean isCopyCapable() {
        return true;
    }

    @Override
    public boolean isAppendCapable() {
        return true;
    }

    public Message[] searchForMessages(MessageRetrievalListener listener, String[] queryFields,
            String queryString, List<LocalFolder> folders, Message[] messages, final Flag[]
            requiredFlags, final Flag[] forbiddenFlags) throws MessagingException {
        List<String> args = new LinkedList<String>();

        StringBuilder whereClause = new StringBuilder();
        if (queryString != null && queryString.length() > 0) {
            boolean anyAdded = false;
            String likeString = "%" + queryString + "%";
            whereClause.append(" AND (");
            for (String queryField : queryFields) {

                if (anyAdded) {
                    whereClause.append(" OR ");
                }
                whereClause.append(queryField).append(" LIKE ? ");
                args.add(likeString);
                anyAdded = true;
            }


            whereClause.append(" )");
        }
        if (folders != null && !folders.isEmpty()) {
            whereClause.append(" AND folder_id in (");
            boolean anyAdded = false;
            for (LocalFolder folder : folders) {
                if (anyAdded) {
                    whereClause.append(",");
                }
                anyAdded = true;
                whereClause.append("?");
                args.add(Long.toString(folder.getId()));
            }
            whereClause.append(" )");
        }
        if (messages != null && messages.length > 0) {
            whereClause.append(" AND ( ");
            boolean anyAdded = false;
            for (Message message : messages) {
                if (anyAdded) {
                    whereClause.append(" OR ");
                }
                anyAdded = true;
                whereClause.append(" ( uid = ? AND folder_id = ? ) ");
                args.add(message.getUid());
                args.add(Long.toString(((LocalFolder)message.getFolder()).getId()));
            }
            whereClause.append(" )");
        }
        if (forbiddenFlags != null && forbiddenFlags.length > 0) {
            whereClause.append(" AND (");
            boolean anyAdded = false;
            for (Flag flag : forbiddenFlags) {
                if (anyAdded) {
                    whereClause.append(" AND ");
                }
                anyAdded = true;
                whereClause.append(" flags NOT LIKE ?");

                args.add("%" + flag.toString() + "%");
            }
            whereClause.append(" )");
        }
        if (requiredFlags != null && requiredFlags.length > 0) {
            whereClause.append(" AND (");
            boolean anyAdded = false;
            for (Flag flag : requiredFlags) {
                if (anyAdded) {
                    whereClause.append(" OR ");
                }
                anyAdded = true;
                whereClause.append(" flags LIKE ?");

                args.add("%" + flag.toString() + "%");
            }
            whereClause.append(" )");
        }

        if (K9.DEBUG) {
            Log.v(K9.LOG_TAG, "whereClause = " + whereClause.toString());
            Log.v(K9.LOG_TAG, "args = " + args);
        }
        return getMessages(
                   listener,
                   null,
                   "SELECT "
                   + GET_MESSAGES_COLS
                   + "FROM messages WHERE deleted = 0 " + whereClause.toString() + " ORDER BY date DESC"
                   , args.toArray(EMPTY_STRING_ARRAY)
               );
    }
    /*
     * Given a query string, actually do the query for the messages and
     * call the MessageRetrievalListener for each one
     */
    private Message[] getMessages(
        final MessageRetrievalListener listener,
        final LocalFolder folder,
        final String queryString, final String[] placeHolders
    ) throws MessagingException {
        final ArrayList<LocalMessage> messages = new ArrayList<LocalMessage>();
        final int j = database.execute(false, new DbCallback<Integer>() {
            @Override
            public Integer doDbWork(final SQLiteDatabase db) throws WrappedException {
                Cursor cursor = null;
                int i = 0;
                try {
                    cursor = db.rawQuery(queryString + " LIMIT 10", placeHolders);

                    while (cursor.moveToNext()) {
                        LocalMessage message = new LocalMessage(null, folder);
                        message.populateFromGetMessageCursor(cursor);

                        messages.add(message);
                        if (listener != null) {
                            listener.messageFinished(message, i, -1);
                        }
                        i++;
                    }
                    cursor.close();
                    cursor = db.rawQuery(queryString + " LIMIT -1 OFFSET 10", placeHolders);

                    while (cursor.moveToNext()) {
                        LocalMessage message = new LocalMessage(null, folder);
                        message.populateFromGetMessageCursor(cursor);

                        messages.add(message);
                        if (listener != null) {
                            listener.messageFinished(message, i, -1);
                        }
                        i++;
                    }
                } catch (Exception e) {
                    Log.d(K9.LOG_TAG, "Got an exception", e);
                } finally {
                    Utility.closeQuietly(cursor);
                }
                return i;
            }
        });
        if (listener != null) {
            listener.messagesFinished(j);
        }

        return messages.toArray(EMPTY_MESSAGE_ARRAY);

    }

    public AttachmentInfo getAttachmentInfo(final String attachmentId) throws UnavailableStorageException {
        return database.execute(false, new DbCallback<AttachmentInfo>() {
            @Override
            public AttachmentInfo doDbWork(final SQLiteDatabase db) throws WrappedException {
                String name;
                String type;
                int size;
                Cursor cursor = null;
                try {
                    cursor = db.query(
                                 "attachments",
                                 new String[] { "name", "size", "mime_type" },
                                 "id = ?",
                                 new String[] { attachmentId },
                                 null,
                                 null,
                                 null);
                    if (!cursor.moveToFirst()) {
                        return null;
                    }
                    name = cursor.getString(0);
                    size = cursor.getInt(1);
                    type = cursor.getString(2);
                    final AttachmentInfo attachmentInfo = new AttachmentInfo();
                    attachmentInfo.name = name;
                    attachmentInfo.size = size;
                    attachmentInfo.type = type;
                    return attachmentInfo;
                } finally {
                    Utility.closeQuietly(cursor);
                }
            }
        });
    }

    public static class AttachmentInfo {
        public String name;
        public int size;
        public String type;
    }

    public boolean createFolder(final String folderName, final boolean localOnly)
            throws com.fsck.k9.mail.MessagingException {
        LocalFolder folder = new LocalFolder(folderName);
        if (folder.exists()) {
            return false;
        }
        return folder.create(localOnly);
    }

    public boolean renameFolder(final String oldFolderName, final String newFolderName)
            throws com.fsck.k9.mail.MessagingException {
        LocalFolder oldFolder = new LocalFolder(oldFolderName);
        LocalFolder newFolder = new LocalFolder(newFolderName);
        if (oldFolder.exists() && !newFolder.exists()) {
            final ContentValues cv = new ContentValues();
            cv.put("name", newFolderName);
            database.execute(false, new DbCallback<Void>() {
                @Override
                public Void doDbWork(final SQLiteDatabase db) throws WrappedException {
                    db.update("folders", cv, "name = ?", new String[] { oldFolderName });
                    return null;
                }
            });
            Log.i(K9.LOG_TAG, "Renamed folder " + oldFolderName + " to " + newFolderName);
Log.d("ASH", "OldFolder.delete() pre");
            oldFolder.delete();
Log.d("ASH", "newFolder.save() pre");
            newFolder.save();
Log.d("ASH", "newFolder.save() post");
            return true;
        }
        return false;
    }

    public boolean delete(final String folderName) throws com.fsck.k9.mail.MessagingException {
        LocalFolder folder = new LocalFolder(folderName);
        if (folder.exists()) {
            folder.delete();             // deletes folder preferences -- must be done first
            return folder.delete(false); // deletes folder
        }
        return false;
    }

    public void createFolders(final List<LocalFolder> foldersToCreate, final int visibleLimit)
            throws UnavailableStorageException {
        createFolders(foldersToCreate, visibleLimit, false);
    }

    public void createFolders(final List<LocalFolder> foldersToCreate, final int visibleLimit,
            final boolean localOnly) throws UnavailableStorageException {
        database.execute(true, new DbCallback<Void>() {
            @Override
            public Void doDbWork(final SQLiteDatabase db) throws WrappedException {
                for (LocalFolder folder : foldersToCreate) {
                    String name = folder.getName();
                    final  LocalFolder.PreferencesHolder prefHolder = folder.new PreferencesHolder();

                    // When created, special folders should always be displayed
                    // inbox should be integrated
                    // and the inbox and drafts folders should be syncced by default
                    if (mAccount.isSpecialFolder(name)) {
                        prefHolder.inTopGroup = true;
                        prefHolder.displayClass = LocalFolder.FolderClass.FIRST_CLASS;
                        if (name.equalsIgnoreCase(mAccount.getInboxFolderName())) {
                            prefHolder.integrate = true;
                            prefHolder.pushClass = LocalFolder.FolderClass.FIRST_CLASS;
                        } else {
                            prefHolder.pushClass = LocalFolder.FolderClass.INHERITED;

                        }
                        if (name.equalsIgnoreCase(mAccount.getInboxFolderName()) ||
                                name.equalsIgnoreCase(mAccount.getDraftsFolderName())) {
                            prefHolder.syncClass = LocalFolder.FolderClass.FIRST_CLASS;
                        } else {
                            prefHolder.syncClass = LocalFolder.FolderClass.NO_CLASS;
                        }
                    }
                    folder.refresh(name, prefHolder);   // Recover settings from Preferences

                    db.execSQL("INSERT INTO folders (name, visible_limit, top_group, display_class, poll_class, push_class, integrate) VALUES (?, ?, ?, ?, ?, ?, ?)", new Object[] {
                                   name,
                                   visibleLimit,
                                   prefHolder.inTopGroup ? 1 : 0,
                                   prefHolder.displayClass.name(),
                                   prefHolder.syncClass.name(),
                                   prefHolder.pushClass.name(),
                                   prefHolder.integrate ? 1 : 0,
                               });

                    try {
                        folder.setLocalOnly(localOnly);
Log.d("ASH", "folder.save() pre");
                        folder.save();
Log.d("ASH", "folder.save() post");
                    } catch (MessagingException me) {
                        Log.e(K9.LOG_TAG, "Exception trying to set local-only status of folder " +
                                name + " to " + localOnly);
                    }
                }
                return null;
            }
        });
    }

    public class LocalFolder extends Folder implements Serializable {
        /**
         *
         */
        private static final long serialVersionUID = -1973296520918624767L;
        private String mName = null;
        private long mFolderId = -1;
        private int mUnreadMessageCount = -1;
        private int mFlaggedMessageCount = -1;
        private int mVisibleLimit = -1;
        private String prefId = null;
        private FolderClass mDisplayClass = FolderClass.NO_CLASS;
        private FolderClass mSyncClass = FolderClass.INHERITED;
        private FolderClass mPushClass = FolderClass.SECOND_CLASS;
        private boolean mInTopGroup = false;
        private String mPushState = null;
        private boolean mIntegrate = false;
        private Boolean mLocalOnly;
        // mLastUid is used during syncs. It holds the highest UID within the local folder so we
        // know whether or not an unread message added to the local folder is actually "new" or not.
        private Integer mLastUid = null;

        public LocalFolder(String name) {
            super(LocalStore.this.mAccount);
            this.mName = name;

            if (LocalStore.this.mAccount.getInboxFolderName().equals(getName())) {

                mSyncClass =  FolderClass.FIRST_CLASS;
                mPushClass =  FolderClass.FIRST_CLASS;
                mInTopGroup = true;
            }


        }

        public LocalFolder(long id) {
            super(LocalStore.this.mAccount);
            this.mFolderId = id;
        }

        public long getId() {
            return mFolderId;
        }

        @Override
        public void open(final OpenMode mode) throws MessagingException {
            if (isOpen()) {
                return;
            }
            try {
                database.execute(false, new DbCallback<Void>() {
                    @Override
                    public Void doDbWork(final SQLiteDatabase db) throws WrappedException {
                        Cursor cursor = null;
                        try {
                            String baseQuery = "SELECT " + GET_FOLDER_COLS + " FROM folders ";

                            if (mName != null) {
                                cursor = db.rawQuery(baseQuery + "where folders.name = ?", new String[] { mName });
                            } else {
                                cursor = db.rawQuery(baseQuery + "where folders.id = ?", new String[] { Long.toString(mFolderId) });
                            }

                            if (cursor.moveToFirst()) {
                                int folderId = cursor.getInt(0);
                                if (folderId > 0) {
                                    open(folderId, cursor.getString(1), cursor.getInt(2), cursor.getInt(3), cursor.getLong(4), cursor.getString(5), cursor.getString(6), cursor.getLong(7), cursor.getInt(8), cursor.getInt(9), cursor.getInt(10), cursor.getString(11), cursor.getString(12), cursor.getString(13), cursor.getInt(14));
                                }
                            } else {
                                Log.w(K9.LOG_TAG, "Creating folder " + getName() + " with existing id " + getId());
                                create(!LocalStore.this.mAccount.getRemoteStore().isAppendCapable() &&
                                        !LocalStore.this.mAccount.getInboxFolderName().equals(getName()));
                                open(mode);
                            }
                        } catch (MessagingException e) {
                            throw new WrappedException(e);
                        } finally {
                            Utility.closeQuietly(cursor);
                        }
                        return null;
                    }
                });
            } catch (WrappedException e) {
                throw(MessagingException) e.getCause();
            }
        }

        private void open(int id, String name, int unreadCount, int visibleLimit, long lastChecked, String status, String pushState, long lastPushed, int flaggedCount, int integrate, int topGroup, String syncClass, String pushClass, String displayClass, int localOnly) throws MessagingException {
            mFolderId = id;
            mName = name;
            mUnreadMessageCount = unreadCount;
            mVisibleLimit = visibleLimit;
            mPushState = pushState;
            mFlaggedMessageCount = flaggedCount;
            super.setStatus(status);
            // Only want to set the local variable stored in the super class.  This class
            // does a DB update on setLastChecked
            super.setLastChecked(lastChecked);
            super.setLastPush(lastPushed);
            mInTopGroup = topGroup == 1  ? true : false;
            mIntegrate = integrate == 1 ? true : false;
            String noClass = FolderClass.NO_CLASS.toString();
            mDisplayClass = Folder.FolderClass.valueOf((displayClass == null) ? noClass : displayClass);
            mPushClass = Folder.FolderClass.valueOf((pushClass == null) ? noClass : pushClass);
            mSyncClass = Folder.FolderClass.valueOf((syncClass == null) ? noClass : syncClass);
            mLocalOnly = localOnly == 1 ? true : false;
Log.v("ASH", mAccount.getDescription() + ":" + name + " is " + (localOnly == 1 ? "local-only." : "remote."));
        }

        @Override
        public boolean isOpen() {
            return (mFolderId != -1 && mName != null);
        }

        @Override
        public OpenMode getMode() {
            return OpenMode.READ_WRITE;
        }

        @Override
        public String getName() {
            return mName;
        }

        @Override
        public boolean exists() throws MessagingException {
            return database.execute(false, new DbCallback<Boolean>() {
                @Override
                public Boolean doDbWork(final SQLiteDatabase db) throws WrappedException {
                    Cursor cursor = null;
                    try {
                        cursor = db.rawQuery("SELECT id FROM folders "
                                             + "where folders.name = ?", new String[] { LocalFolder.this
                                                     .getName()
                                                                                      });
                        if (cursor.moveToFirst()) {
                            int folderId = cursor.getInt(0);
                            return (folderId > 0);
                        } else {
                            return false;
                        }
                    } finally {
                        Utility.closeQuietly(cursor);
                    }
                }
            });
        }

        @Override
        public boolean create() throws MessagingException {
            return create(mAccount.getDisplayCount());
        }

        @Override
        public boolean create(final int visibleLimit) throws MessagingException {
            return create(visibleLimit, false);
        }

        public boolean create(final boolean localOnly) throws MessagingException {
            return create(mAccount.getDisplayCount(), localOnly);
        }

        public boolean create(final int visibleLimit, final boolean localOnly)
                throws MessagingException {
            if (exists()) {
                throw new MessagingException("Folder " + mName + " already exists.");
            }
            List<LocalFolder> foldersToCreate = new ArrayList<LocalFolder>(1);
            foldersToCreate.add(this);
            LocalStore.this.createFolders(foldersToCreate, visibleLimit, localOnly);
            return true;
        }

        private class PreferencesHolder {
            FolderClass displayClass = mDisplayClass;
            FolderClass syncClass = mSyncClass;
            FolderClass pushClass = mPushClass;
            boolean inTopGroup = mInTopGroup;
            boolean integrate = mIntegrate;
        }

        @Override
        public void close() {
            mFolderId = -1;
        }

        @Override
        public int getMessageCount() throws MessagingException {
            try {
                return database.execute(false, new DbCallback<Integer>() {
                    @Override
                    public Integer doDbWork(final SQLiteDatabase db) throws WrappedException {
                        try {
                            open(OpenMode.READ_WRITE);
                        } catch (MessagingException e) {
                            throw new WrappedException(e);
                        }
                        Cursor cursor = null;
                        try {
                            cursor = db.rawQuery("SELECT COUNT(*) FROM messages WHERE deleted = 0 and folder_id = ?",
                                                 new String[] {
                                                     Long.toString(mFolderId)
                                                 });
                            cursor.moveToFirst();
                            return cursor.getInt(0);   //messagecount
                        } finally {
                            Utility.closeQuietly(cursor);
                        }
                    }
                });
            } catch (WrappedException e) {
                throw(MessagingException) e.getCause();
            }
        }

        @Override
        public int getUnreadMessageCount() throws MessagingException {
            open(OpenMode.READ_WRITE);
            return mUnreadMessageCount;
        }

        @Override
        public int getFlaggedMessageCount() throws MessagingException {
            open(OpenMode.READ_WRITE);
            return mFlaggedMessageCount;
        }

        public void setUnreadMessageCount(final int unreadMessageCount) throws MessagingException {
            mUnreadMessageCount = Math.max(0, unreadMessageCount);
            updateFolderColumn("unread_count", mUnreadMessageCount);
        }

        public void setFlaggedMessageCount(final int flaggedMessageCount) throws MessagingException {
            mFlaggedMessageCount = Math.max(0, flaggedMessageCount);
            updateFolderColumn("flagged_count", mFlaggedMessageCount);
        }

        @Override
        public void setLastChecked(final long lastChecked) throws MessagingException {
            try {
                open(OpenMode.READ_WRITE);
                LocalFolder.super.setLastChecked(lastChecked);
            } catch (MessagingException e) {
                throw new WrappedException(e);
            }
            updateFolderColumn("last_updated", lastChecked);
        }

        @Override
        public void setLastPush(final long lastChecked) throws MessagingException {
            try {
                open(OpenMode.READ_WRITE);
                LocalFolder.super.setLastPush(lastChecked);
            } catch (MessagingException e) {
                throw new WrappedException(e);
            }
            updateFolderColumn("last_pushed", lastChecked);
        }

        public int getVisibleLimit() throws MessagingException {
            open(OpenMode.READ_WRITE);
            return mVisibleLimit;
        }

        public void purgeToVisibleLimit(MessageRemovalListener listener) throws MessagingException {
            if (mVisibleLimit == 0) {
                return ;
            }
            open(OpenMode.READ_WRITE);
            Message[] messages = getMessages(null, false, false);
            for (int i = mVisibleLimit; i < messages.length; i++) {
                if (listener != null) {
                    listener.messageRemoved(messages[i]);
                }
                messages[i].destroy();

            }
        }


        public void setVisibleLimit(final int visibleLimit) throws MessagingException {
            mVisibleLimit = visibleLimit;
            updateFolderColumn("visible_limit", mVisibleLimit);
        }

        @Override
        public void setStatus(final String status) throws MessagingException {
            updateFolderColumn("status", status);
        }
        public void setPushState(final String pushState) throws MessagingException {
            mPushState = pushState;
            updateFolderColumn("push_state", pushState);
        }

        private void updateFolderColumn(final String column, final Object value) throws MessagingException {
            try {
                database.execute(false, new DbCallback<Void>() {
                    @Override
                    public Void doDbWork(final SQLiteDatabase db) throws WrappedException {
                        try {
                            open(OpenMode.READ_WRITE);
                        } catch (MessagingException e) {
                            throw new WrappedException(e);
                        }
                        db.execSQL("UPDATE folders SET " + column + " = ? WHERE id = ?", new Object[] { value, mFolderId });
                        return null;
                    }
                });
            } catch (WrappedException e) {
                throw(MessagingException) e.getCause();
            }
        }

        public String getPushState() {
            return mPushState;
        }
        @Override
        public FolderClass getDisplayClass() {
            return mDisplayClass;
        }

        @Override
        public FolderClass getSyncClass() {
            if (FolderClass.INHERITED == mSyncClass) {
                return getDisplayClass();
            } else {
                return mSyncClass;
            }
        }

        public FolderClass getRawSyncClass() {
            return mSyncClass;

        }

        @Override
        public FolderClass getPushClass() {
            if (FolderClass.INHERITED == mPushClass) {
                return getSyncClass();
            } else {
                return mPushClass;
            }
        }

        public FolderClass getRawPushClass() {
            return mPushClass;

        }

        public void setDisplayClass(FolderClass displayClass) throws MessagingException {
            mDisplayClass = displayClass;
            updateFolderColumn("display_class", mDisplayClass.name());

        }

        public void setSyncClass(FolderClass syncClass) throws MessagingException {
            mSyncClass = syncClass;
            updateFolderColumn("poll_class", mSyncClass.name());
        }
        public void setPushClass(FolderClass pushClass) throws MessagingException {
            mPushClass = pushClass;
            updateFolderColumn("push_class", mPushClass.name());
        }

        public boolean isIntegrate() {
            return mIntegrate;
        }
        public void setIntegrate(boolean integrate) throws MessagingException {
            mIntegrate = integrate;
            updateFolderColumn("integrate", mIntegrate ? 1 : 0);
        }

        public boolean setLocalOnly(boolean localOnly) throws MessagingException {
            // ASH was this here for a good reason?
            /*if (isLocalOnly() != null && mLocalOnly == localOnly) {
                Log.d("ASH", "setting folder " + mName + " to localOnly = " + localOnly + " UNNECESSARY");
                return true;
            }*/
            Log.d("ASH", "setting folder " + mName + " to localOnly = " + localOnly);

            if (localOnly) {
                if (!MessagingController.getInstance(K9.app).localizeUids(this, true)) {
                    // could not download all messages for some reason
                    //if (mAccount.getRemoteStore().getFolder(mName).exists()) {
                        Log.e(K9.LOG_TAG, "Unable to localize folder " + mName + " at this time");
                        // ASH make toast? no, this should not be done in LocalFolder but in an activity. 
                        return false;
                    //}
                }
                mLocalOnly = true;
                updateFolderColumn("local_only", "1");
            } else {
                // ASH can maybe delete logic in onCreateFolder() and elsewhere.
                Store store = mAccount.getRemoteStore();
                if (store.isMoveCapable()) {
                    Folder folder = store.getFolder(mName);
                    if (!folder.exists()) {
                        Log.i(K9.LOG_TAG, "Creating remote folder " + mName);
                        if (!folder.create()) {
                            Log.e(K9.LOG_TAG, "Unable to create remote folder " + mName);
                            // ASH make toast? no, this should not be done in LocalFolder but in an activity.
                            return false;
                        }
                    }
                }
                mLocalOnly = false;
                updateFolderColumn("local_only", "0");
            }
            return true;
        }

        public Boolean isLocalOnly() {
            Log.v("ASH", "### " + mName + " : " + mLocalOnly);
            if (mLocalOnly == null) {
                try {
                    open(OpenMode.READ_ONLY);
                } catch (MessagingException e) {
                    Log.e(K9.LOG_TAG, "Exception opening folder " + mName);
                } finally {
                    close();
                }
            }
            Log.v("ASH", "#!# " + mName + " : " + mLocalOnly);
            return mLocalOnly;
        }

        private String getPrefId(String name) {
            if (prefId == null) {
                prefId = uUid + "." + name;
            }

            return prefId;
        }

        private String getPrefId() throws MessagingException {
            open(OpenMode.READ_WRITE);
            return getPrefId(mName);

        }

        public void delete() throws MessagingException {
            String id = getPrefId();

            SharedPreferences.Editor editor = LocalStore.this.getPreferences().edit();

            editor.remove(id + ".displayMode");
            editor.remove(id + ".syncMode");
            editor.remove(id + ".pushMode");
            editor.remove(id + ".inTopGroup");
            editor.remove(id + ".integrate");
            editor.remove(id + ".isLocalOnly");

            editor.commit();
        }

        public void save() throws MessagingException {
            SharedPreferences.Editor editor = LocalStore.this.getPreferences().edit();
            save(editor);
            editor.commit();
        }

        public void save(SharedPreferences.Editor editor) throws MessagingException {
            String id = getPrefId();

            // there can be a lot of folders.  For the defaults, let's not save prefs, saving space, except for INBOX
            if (mDisplayClass == FolderClass.NO_CLASS && !mAccount.getInboxFolderName().equals(getName())) {
                editor.remove(id + ".displayMode");
            } else {
                editor.putString(id + ".displayMode", mDisplayClass.name());
            }

            if (mSyncClass == FolderClass.INHERITED && !mAccount.getInboxFolderName().equals(getName())) {
                editor.remove(id + ".syncMode");
            } else {
                editor.putString(id + ".syncMode", mSyncClass.name());
            }

            if (mPushClass == FolderClass.SECOND_CLASS && !mAccount.getInboxFolderName().equals(getName())) {
                editor.remove(id + ".pushMode");
            } else {
                editor.putString(id + ".pushMode", mPushClass.name());
            }
            editor.putBoolean(id + ".inTopGroup", mInTopGroup);

            editor.putBoolean(id + ".integrate", mIntegrate);
            editor.putBoolean(id + ".isLocalOnly", mLocalOnly);
        }

        public void refresh(String name, PreferencesHolder prefHolder) {
            String id = getPrefId(name);

            SharedPreferences preferences = LocalStore.this.getPreferences();

            try {
                prefHolder.displayClass = FolderClass.valueOf(preferences.getString(id + ".displayMode",
                                          prefHolder.displayClass.name()));
            } catch (Exception e) {
                Log.e(K9.LOG_TAG, "Unable to load displayMode for " + getName(), e);
            }
            if (prefHolder.displayClass == FolderClass.NONE) {
                prefHolder.displayClass = FolderClass.NO_CLASS;
            }

            try {
                prefHolder.syncClass = FolderClass.valueOf(preferences.getString(id  + ".syncMode",
                                       prefHolder.syncClass.name()));
            } catch (Exception e) {
                Log.e(K9.LOG_TAG, "Unable to load syncMode for " + getName(), e);

            }
            if (prefHolder.syncClass == FolderClass.NONE) {
                prefHolder.syncClass = FolderClass.INHERITED;
            }

            try {
                prefHolder.pushClass = FolderClass.valueOf(preferences.getString(id  + ".pushMode",
                                       prefHolder.pushClass.name()));
            } catch (Exception e) {
                Log.e(K9.LOG_TAG, "Unable to load pushMode for " + getName(), e);
            }
            if (prefHolder.pushClass == FolderClass.NONE) {
                prefHolder.pushClass = FolderClass.INHERITED;
            }
            prefHolder.inTopGroup = preferences.getBoolean(id + ".inTopGroup", prefHolder.inTopGroup);
            prefHolder.integrate = preferences.getBoolean(id + ".integrate", prefHolder.integrate);

        }

        @Override
        public void fetch(final Message[] messages, final FetchProfile fp, final MessageRetrievalListener listener)
        throws MessagingException {
            try {
                database.execute(false, new DbCallback<Void>() {
                    @Override
                    public Void doDbWork(final SQLiteDatabase db) throws WrappedException {
                        try {
                            open(OpenMode.READ_WRITE);
                            if (fp.contains(FetchProfile.Item.BODY)) {
                                for (Message message : messages) {
                                    LocalMessage localMessage = (LocalMessage)message;
                                    Cursor cursor = null;
                                    MimeMultipart mp = new MimeMultipart();
                                    mp.setSubType("mixed");
                                    try {
                                        cursor = db.rawQuery("SELECT html_content, text_content, mime_type FROM messages "
                                                             + "WHERE id = ?",
                                                             new String[] { Long.toString(localMessage.mId) });
                                        cursor.moveToNext();
                                        String htmlContent = cursor.getString(0);
                                        String textContent = cursor.getString(1);
                                        String mimeType = cursor.getString(2);
                                        if (mimeType != null && mimeType.toLowerCase(Locale.US).startsWith("multipart/")) {
                                            // If this is a multipart message, preserve both text
                                            // and html parts, as well as the subtype.
                                            mp.setSubType(mimeType.toLowerCase(Locale.US).replaceFirst("^multipart/", ""));
                                            if (textContent != null) {
                                                LocalTextBody body = new LocalTextBody(textContent, htmlContent);
                                                MimeBodyPart bp = new MimeBodyPart(body, "text/plain");
                                                mp.addBodyPart(bp);
                                            }

                                            if (mAccount.getMessageFormat() != MessageFormat.TEXT) {
                                                if (htmlContent != null) {
                                                    TextBody body = new TextBody(htmlContent);
                                                    MimeBodyPart bp = new MimeBodyPart(body, "text/html");
                                                    mp.addBodyPart(bp);
                                                }

                                                // If we have both text and html content and our MIME type
                                                // isn't multipart/alternative, then corral them into a new
                                                // multipart/alternative part and put that into the parent.
                                                // If it turns out that this is the only part in the parent
                                                // MimeMultipart, it'll get fixed below before we attach to
                                                // the message.
                                                if (textContent != null && htmlContent != null && !mimeType.equalsIgnoreCase("multipart/alternative")) {
                                                    MimeMultipart alternativeParts = mp;
                                                    alternativeParts.setSubType("alternative");
                                                    mp = new MimeMultipart();
                                                    mp.addBodyPart(new MimeBodyPart(alternativeParts));
                                                }
                                            }
                                        } else if (mimeType != null && mimeType.equalsIgnoreCase("text/plain")) {
                                            // If it's text, add only the plain part. The MIME
                                            // container will drop away below.
                                            if (textContent != null) {
                                                LocalTextBody body = new LocalTextBody(textContent, htmlContent);
                                                MimeBodyPart bp = new MimeBodyPart(body, "text/plain");
                                                mp.addBodyPart(bp);
                                            }
                                        } else if (mimeType != null && mimeType.equalsIgnoreCase("text/html")) {
                                            // If it's html, add only the html part. The MIME
                                            // container will drop away below.
                                            if (htmlContent != null) {
                                                TextBody body = new TextBody(htmlContent);
                                                MimeBodyPart bp = new MimeBodyPart(body, "text/html");
                                                mp.addBodyPart(bp);
                                            }
                                        } else {
                                            // MIME type not set. Grab whatever part we can get,
                                            // with Text taking precedence. This preserves pre-HTML
                                            // composition behaviour.
                                            if (textContent != null) {
                                                LocalTextBody body = new LocalTextBody(textContent, htmlContent);
                                                MimeBodyPart bp = new MimeBodyPart(body, "text/plain");
                                                mp.addBodyPart(bp);
                                            } else if (htmlContent != null) {
                                                TextBody body = new TextBody(htmlContent);
                                                MimeBodyPart bp = new MimeBodyPart(body, "text/html");
                                                mp.addBodyPart(bp);
                                            }
                                        }

                                    } catch (Exception e) {
                                        Log.e(K9.LOG_TAG, "Exception fetching message:", e);
                                    } finally {
                                        Utility.closeQuietly(cursor);
                                    }

                                    try {
                                        cursor = db.query(
                                                     "attachments",
                                                     new String[] {
                                                         "id",
                                                         "size",
                                                         "name",
                                                         "mime_type",
                                                         "store_data",
                                                         "content_uri",
                                                         "content_id",
                                                         "content_disposition"
                                                     },
                                                     "message_id = ?",
                                                     new String[] { Long.toString(localMessage.mId) },
                                                     null,
                                                     null,
                                                     null);

                                        while (cursor.moveToNext()) {
                                            long id = cursor.getLong(0);
                                            int size = cursor.getInt(1);
                                            String name = cursor.getString(2);
                                            String type = cursor.getString(3);
                                            String storeData = cursor.getString(4);
                                            String contentUri = cursor.getString(5);
                                            String contentId = cursor.getString(6);
                                            String contentDisposition = cursor.getString(7);
                                            Body body = null;

                                            if (contentDisposition == null) {
                                                contentDisposition = "attachment";
                                            }

                                            if (contentUri != null) {
                                                body = new LocalAttachmentBody(Uri.parse(contentUri), mApplication);
                                            }

                                            MimeBodyPart bp = new LocalAttachmentBodyPart(body, id);
                                            bp.setHeader(MimeHeader.HEADER_CONTENT_TRANSFER_ENCODING, "base64");
                                            if (name != null) {
                                                bp.setHeader(MimeHeader.HEADER_CONTENT_TYPE,
                                                             String.format("%s;\n name=\"%s\"",
                                                                           type,
                                                                           name));
                                                bp.setHeader(MimeHeader.HEADER_CONTENT_DISPOSITION,
                                                             String.format("%s;\n filename=\"%s\";\n size=%d",
                                                                           contentDisposition,
                                                                           name, // TODO: Should use encoded word defined in RFC 2231.
                                                                           size));
                                            } else {
                                                bp.setHeader(MimeHeader.HEADER_CONTENT_TYPE, type);
                                                bp.setHeader(MimeHeader.HEADER_CONTENT_DISPOSITION,
                                                        String.format("%s;\n size=%d",
                                                                      contentDisposition,
                                                                      size));
                                            }

                                            bp.setHeader(MimeHeader.HEADER_CONTENT_ID, contentId);
                                            /*
                                             * HEADER_ANDROID_ATTACHMENT_STORE_DATA is a custom header we add to that
                                             * we can later pull the attachment from the remote store if necessary.
                                             */
                                            bp.setHeader(MimeHeader.HEADER_ANDROID_ATTACHMENT_STORE_DATA, storeData);

                                            mp.addBodyPart(bp);
                                        }
                                    } finally {
                                        Utility.closeQuietly(cursor);
                                    }

                                    if (mp.getCount() == 0) {
                                        // If we have no body, remove the container and create a
                                        // dummy plain text body. This check helps prevents us from
                                        // triggering T_MIME_NO_TEXT and T_TVD_MIME_NO_HEADERS
                                        // SpamAssassin rules.
                                        localMessage.setHeader(MimeHeader.HEADER_CONTENT_TYPE, "text/plain");
                                        localMessage.setBody(new TextBody(""));
                                    } else if (mp.getCount() == 1 && (mp.getBodyPart(0) instanceof LocalAttachmentBodyPart) == false)

                                    {
                                        // If we have only one part, drop the MimeMultipart container.
                                        BodyPart part = mp.getBodyPart(0);
                                        localMessage.setHeader(MimeHeader.HEADER_CONTENT_TYPE, part.getContentType());
                                        localMessage.setBody(part.getBody());
                                    } else {
                                        // Otherwise, attach the MimeMultipart to the message.
                                        localMessage.setBody(mp);
                                    }
                                }
                            }
                        } catch (MessagingException e) {
                            throw new WrappedException(e);
                        }
                        return null;
                    }
                });
            } catch (WrappedException e) {
                throw(MessagingException) e.getCause();
            }
        }

        @Override
        public Message[] getMessages(int start, int end, Date earliestDate, MessageRetrievalListener listener)
        throws MessagingException {
            open(OpenMode.READ_WRITE);
            throw new MessagingException(
                "LocalStore.getMessages(int, int, MessageRetrievalListener) not yet implemented");
        }

        /**
         * Populate the header fields of the given list of messages by reading
         * the saved header data from the database.
         *
         * @param messages
         *            The messages whose headers should be loaded.
         * @throws UnavailableStorageException
         */
        private void populateHeaders(final List<LocalMessage> messages) throws UnavailableStorageException {
            database.execute(false, new DbCallback<Void>() {
                @Override
                public Void doDbWork(final SQLiteDatabase db) throws WrappedException, UnavailableStorageException {
                    Cursor cursor = null;
                    if (messages.isEmpty()) {
                        return null;
                    }
                    try {
                        Map<Long, LocalMessage> popMessages = new HashMap<Long, LocalMessage>();
                        List<String> ids = new ArrayList<String>();
                        StringBuilder questions = new StringBuilder();

                        for (int i = 0; i < messages.size(); i++) {
                            if (i != 0) {
                                questions.append(", ");
                            }
                            questions.append("?");
                            LocalMessage message = messages.get(i);
                            Long id = message.getId();
                            ids.add(Long.toString(id));
                            popMessages.put(id, message);

                        }

                        cursor = db.rawQuery(
                                     "SELECT message_id, name, value FROM headers " + "WHERE message_id in ( " + questions + ") ORDER BY id ASC",
                                     ids.toArray(EMPTY_STRING_ARRAY));


                        while (cursor.moveToNext()) {
                            Long id = cursor.getLong(0);
                            String name = cursor.getString(1);
                            String value = cursor.getString(2);
                            //Log.i(K9.LOG_TAG, "Retrieved header name= " + name + ", value = " + value + " for message " + id);
                            popMessages.get(id).addHeader(name, value);
                        }
                    } finally {
                        Utility.closeQuietly(cursor);
                    }
                    return null;
                }
            });
        }

        public String getMessageUidById(final long id) throws MessagingException {
            try {
                return database.execute(false, new DbCallback<String>() {
                    @Override
                    public String doDbWork(final SQLiteDatabase db) throws WrappedException, UnavailableStorageException {
                        try {
                            open(OpenMode.READ_WRITE);
                            Cursor cursor = null;

                            try {
                                cursor = db.rawQuery(
                                             "SELECT uid FROM messages " +
                                              "WHERE id = ? AND folder_id = ?",
                                             new String[] {
                                                 Long.toString(id), Long.toString(mFolderId)
                                             });
                                if (!cursor.moveToNext()) {
                                    return null;
                                }
                                return cursor.getString(0);
                            } finally {
                                Utility.closeQuietly(cursor);
                            }
                        } catch (MessagingException e) {
                            throw new WrappedException(e);
                        }
                    }
                });
            } catch (WrappedException e) {
                throw(MessagingException) e.getCause();
            }
        }

        @Override
        public Message getMessage(final String uid) throws MessagingException {
            try {
                return database.execute(false, new DbCallback<Message>() {
                    @Override
                    public Message doDbWork(final SQLiteDatabase db) throws WrappedException, UnavailableStorageException {
                        try {
                            open(OpenMode.READ_WRITE);
                            LocalMessage message = new LocalMessage(uid, LocalFolder.this);
                            Cursor cursor = null;

                            try {
                                cursor = db.rawQuery(
                                             "SELECT "
                                             + GET_MESSAGES_COLS
                                             + "FROM messages WHERE uid = ? AND folder_id = ?",
                                             new String[] {
                                                 message.getUid(), Long.toString(mFolderId)
                                             });
                                if (!cursor.moveToNext()) {
                                    return null;
                                }
                                message.populateFromGetMessageCursor(cursor);
                            } finally {
                                Utility.closeQuietly(cursor);
                            }
                            return message;
                        } catch (MessagingException e) {
                            throw new WrappedException(e);
                        }
                    }
                });
            } catch (WrappedException e) {
                throw(MessagingException) e.getCause();
            }
        }

        @Override
        public Message[] getMessages(MessageRetrievalListener listener) throws MessagingException {
            return getMessages(listener, true);
        }

        @Override
        public Message[] getMessages(final MessageRetrievalListener listener, final boolean includeDeleted) throws MessagingException {
            return getMessages(listener, includeDeleted, true);
        }

        public Message[] getMessages(final MessageRetrievalListener listener, final boolean
                includeDeleted, final boolean includeLocal) throws MessagingException {
            try {
                return database.execute(false, new DbCallback<Message[]>() {
                    @Override
                    public Message[] doDbWork(final SQLiteDatabase db) throws WrappedException, UnavailableStorageException {
                        try {
                            open(OpenMode.READ_WRITE);
                            String excludeLocal =  "uid NOT LIKE '" + K9.LOCAL_UID_PREFIX + "%' AND ";
                            return LocalStore.this.getMessages(
                                       listener,
                                       LocalFolder.this,
                                       "SELECT " + GET_MESSAGES_COLS
                                       + "FROM messages WHERE "
                                       + (includeDeleted ? "" : "deleted = 0 AND ")
                                       + (includeLocal ? "" : excludeLocal)
                                       + " folder_id = ? ORDER BY date DESC"
                                       , new String[] {
                                           Long.toString(mFolderId)
                                       }
                                   );
                        } catch (MessagingException e) {
                            throw new WrappedException(e);
                        }
                    }
                });
            } catch (WrappedException e) {
                throw(MessagingException) e.getCause();
            }
        }


        @Override
        public Message[] getMessages(String[] uids, MessageRetrievalListener listener)
        throws MessagingException {
            open(OpenMode.READ_WRITE);
            if (uids == null) {
                return getMessages(listener);
            }
            ArrayList<Message> messages = new ArrayList<Message>();
            for (String uid : uids) {
                Message message = getMessage(uid);
                if (message != null) {
                    messages.add(message);
                }
            }
            return messages.toArray(EMPTY_MESSAGE_ARRAY);
        }

        @Override
        public Map<String, String> copyMessages(Message[] msgs, Folder folder) throws MessagingException {
            if (!(folder instanceof LocalFolder)) {
                throw new MessagingException("copyMessages called with incorrect Folder");
            }
            return ((LocalFolder) folder).appendMessages(msgs, true);
        }

        @Override
        public Map<String, String> moveMessages(final Message[] msgs, final Folder destFolder) throws MessagingException {
            if (!(destFolder instanceof LocalFolder)) {
                throw new MessagingException("moveMessages called with non-LocalFolder");
            }

            final LocalFolder lDestFolder = (LocalFolder)destFolder;

            final Map<String, String> uidMap = new HashMap<String, String>();

            try {
                database.execute(false, new DbCallback<Void>() {
                    @Override
                    public Void doDbWork(final SQLiteDatabase db) throws WrappedException, UnavailableStorageException {
                        try {
                            lDestFolder.open(OpenMode.READ_WRITE);
                            for (Message message : msgs) {
                                LocalMessage lMessage = (LocalMessage)message;

                                if (!message.isSet(Flag.SEEN)) {
                                    setUnreadMessageCount(getUnreadMessageCount() - 1);
                                    lDestFolder.setUnreadMessageCount(lDestFolder.getUnreadMessageCount() + 1);
                                }

                                if (message.isSet(Flag.FLAGGED)) {
                                    setFlaggedMessageCount(getFlaggedMessageCount() - 1);
                                    lDestFolder.setFlaggedMessageCount(lDestFolder.getFlaggedMessageCount() + 1);
                                }

                                String oldUID = message.getUid();

                                if (K9.DEBUG)
                                    Log.d(K9.LOG_TAG, "Updating folder_id to " + lDestFolder.getId() + " for message with UID "
                                          + message.getUid() + ", id " + lMessage.getId() + " currently in folder " + getName());

                                String newUid = K9.LOCAL_UID_PREFIX + UUID.randomUUID().toString();
                                message.setUid(newUid);

                                uidMap.put(oldUID, newUid);

                                db.execSQL("UPDATE messages " + "SET folder_id = ?, uid = ? " + "WHERE id = ?", new Object[] {
                                               lDestFolder.getId(),
                                               message.getUid(),
                                               lMessage.getId()
                                           });

                                /*
                                 * Add a placeholder message so we won't download the original
                                 * message again if we synchronize before the remote move is
                                 * complete.
                                 */
                                LocalMessage placeHolder = new LocalMessage(oldUID, LocalFolder.this);
                                placeHolder.setFlagInternal(Flag.DELETED, true);
                                placeHolder.setFlagInternal(Flag.SEEN, true);
                                appendMessages(new Message[] { placeHolder });
                            }
                        } catch (MessagingException e) {
                            throw new WrappedException(e);
                        }
                        return null;
                    }
                });
                return uidMap;
            } catch (WrappedException e) {
                throw(MessagingException) e.getCause();
            }

        }

        /**
         * Convenience transaction wrapper for storing a message and set it as fully downloaded. Implemented mainly to speed up DB transaction commit.
         *
         * @param message Message to store. Never <code>null</code>.
         * @param runnable What to do before setting {@link Flag#X_DOWNLOADED_FULL}. Never <code>null</code>.
         * @return The local version of the message. Never <code>null</code>.
         * @throws MessagingException
         */
        public Message storeSmallMessage(final Message message, final Runnable runnable) throws MessagingException {
            return database.execute(true, new DbCallback<Message>() {
                @Override
                public Message doDbWork(final SQLiteDatabase db) throws WrappedException, UnavailableStorageException {
                    try {
                        appendMessages(new Message[] { message });
                        final String uid = message.getUid();
                        final Message result = getMessage(uid);
                        runnable.run();
                        // Set a flag indicating this message has now be fully downloaded
                        result.setFlag(Flag.X_DOWNLOADED_FULL, true);
                        return result;
                    } catch (MessagingException e) {
                        throw new WrappedException(e);
                    }
                }
            });
        }

        /**
         * The method differs slightly from the contract; If an incoming message already has a uid
         * assigned and it matches the uid of an existing message then this message will replace the
         * old message. It is implemented as a delete/insert. This functionality is used in saving
         * of drafts and re-synchronization of updated server messages.
         *
         * NOTE that although this method is located in the LocalStore class, it is not guaranteed
         * that the messages supplied as parameters are actually {@link LocalMessage} instances (in
         * fact, in most cases, they are not). Therefore, if you want to make local changes only to a
         * message, retrieve the appropriate local message instance first (if it already exists).
         */
        @Override
        public Map<String, String> appendMessages(Message[] messages) throws MessagingException {
            return appendMessages(messages, false);
        }

        public void expunge() throws MessagingException {
            List<Message> deletedMessages = new ArrayList<Message>();
            for (Message message : getMessages(null)) {
                if (message.isSet(Flag.DELETED)) {
                    deletedMessages.add(message);
                    Log.d("ASH", "about to destroy " + message.getUid());
                }
            }
            destroyMessages(deletedMessages.toArray(EMPTY_MESSAGE_ARRAY));
        }

        public void destroyMessages(final Message[] messages) throws MessagingException {
            try {
                database.execute(true, new DbCallback<Void>() {
                    @Override
                    public Void doDbWork(final SQLiteDatabase db) throws WrappedException, UnavailableStorageException {
                        for (Message message : messages) {
                            try {
                                message.destroy();
                            } catch (MessagingException e) {
                                throw new WrappedException(e);
                            }
                        }
                        return null;
                    }
                });
            } catch (MessagingException e) {
                throw new WrappedException(e);
            }
        }


        /**
         * The method differs slightly from the contract; If an incoming message already has a uid
         * assigned and it matches the uid of an existing message then this message will replace
         * the old message. This functionality is used in saving of drafts and re-synchronization
         * of updated server messages.
         *
         * NOTE that although this method is located in the LocalStore class, it is not guaranteed
         * that the messages supplied as parameters are actually {@link LocalMessage} instances (in
         * fact, in most cases, they are not). Therefore, if you want to make local changes only to a
         * message, retrieve the appropriate local message instance first (if it already exists).
         * @param messages
         * @param copy
         * @return Map<String, String> uidMap of srcUids -> destUids
         */
        private Map<String, String> appendMessages(final Message[] messages, final boolean copy) throws MessagingException {
            open(OpenMode.READ_WRITE);
            try {
                final Map<String, String> uidMap = new HashMap<String, String>();
                database.execute(true, new DbCallback<Void>() {
                    @Override
                    public Void doDbWork(final SQLiteDatabase db) throws WrappedException, UnavailableStorageException {
                        try {
                            for (Message message : messages) {
                                if (!(message instanceof MimeMessage)) {
                                    throw new Error("LocalStore can only store Messages that extend MimeMessage");
                                }

                                long oldMessageId = -1;
                                String uid = message.getUid();
                                if (uid == null || copy) {
                                    /*
                                     * Create a new message in the database
                                     */
                                    String randomLocalUid = K9.LOCAL_UID_PREFIX +
                                            UUID.randomUUID().toString();

                                    if (copy) {
                                        // Save mapping: source UID -> target UID
                                        uidMap.put(uid, randomLocalUid);
                                    } else {
                                        // Modify the Message instance to reference the new UID
                                        message.setUid(randomLocalUid);
                                    }

                                    // The message will be saved with the newly generated UID
                                    uid = randomLocalUid;
                                } else {
                                    /*
                                     * Replace an existing message in the database
                                     */
                                    LocalMessage oldMessage = (LocalMessage) getMessage(uid);

                                    if (oldMessage != null) {
                                        oldMessageId = oldMessage.getId();

                                        if (!oldMessage.isSet(Flag.SEEN)) {
                                            setUnreadMessageCount(getUnreadMessageCount() - 1);
                                        }
                                        if (oldMessage.isSet(Flag.FLAGGED)) {
                                            setFlaggedMessageCount(getFlaggedMessageCount() - 1);
                                        }
                                    }

                                    deleteAttachments(message.getUid());
                                }

                                boolean isDraft = (message.getHeader(K9.IDENTITY_HEADER) != null);

                                List<Part> attachments;
                                String text;
                                String html;
                                if (isDraft) {
                                    // Don't modify the text/plain or text/html part of our own
                                    // draft messages because this will cause the values stored in
                                    // the identity header to be wrong.
                                    ViewableContainer container =
                                            MimeUtility.extractPartsFromDraft(message);

                                    text = container.text;
                                    html = container.html;
                                    attachments = container.attachments;
                                } else {
                                    ViewableContainer container =
                                            MimeUtility.extractTextAndAttachments(mApplication, message);

                                    attachments = container.attachments;
                                    text = container.text;
                                    html = HtmlConverter.convertEmoji2Img(container.html);
                                }

                                String preview = calculateContentPreview(text);

                                try {
                                    ContentValues cv = new ContentValues();
                                    cv.put("uid", uid);
                                    cv.put("subject", message.getSubject());
                                    cv.put("sender_list", Address.pack(message.getFrom()));
                                    cv.put("date", message.getSentDate() == null
                                           ? System.currentTimeMillis() : message.getSentDate().getTime());
                                    cv.put("flags", Utility.combine(message.getFlags(), ',').toUpperCase(Locale.US));
                                    cv.put("deleted", message.isSet(Flag.DELETED) ? 1 : 0);
                                    cv.put("folder_id", mFolderId);
                                    cv.put("to_list", Address.pack(message.getRecipients(RecipientType.TO)));
                                    cv.put("cc_list", Address.pack(message.getRecipients(RecipientType.CC)));
                                    cv.put("bcc_list", Address.pack(message.getRecipients(RecipientType.BCC)));
                                    cv.put("html_content", html.length() > 0 ? html : null);
                                    cv.put("text_content", text.length() > 0 ? text : null);
                                    cv.put("preview", preview.length() > 0 ? preview : null);
                                    cv.put("reply_to_list", Address.pack(message.getReplyTo()));
                                    cv.put("attachment_count", attachments.size());
                                    cv.put("internal_date",  message.getInternalDate() == null
                                           ? System.currentTimeMillis() : message.getInternalDate().getTime());
                                    cv.put("mime_type", message.getMimeType());

                                    String messageId = message.getMessageId();
                                    if (messageId != null) {
                                        cv.put("message_id", messageId);
                                    }
                                    long messageUid;

                                    if (oldMessageId == -1) {
                                        messageUid = db.insert("messages", "uid", cv);
                                    } else {
                                        db.update("messages", cv, "id = ?", new String[] { Long.toString(oldMessageId) });
                                        messageUid = oldMessageId;
                                    }
                                    for (Part attachment : attachments) {
                                        saveAttachment(messageUid, attachment, copy);
                                    }
                                    saveHeaders(messageUid, (MimeMessage)message);
                                    if (!message.isSet(Flag.SEEN)) {
                                        setUnreadMessageCount(getUnreadMessageCount() + 1);
                                    }
                                    if (message.isSet(Flag.FLAGGED)) {
                                        setFlaggedMessageCount(getFlaggedMessageCount() + 1);
                                    }
                                } catch (Exception e) {
                                    throw new MessagingException("Error appending message", e);
                                }
                            }
                        } catch (MessagingException e) {
                            throw new WrappedException(e);
                        }
                        return null;
                    }
                });
                return uidMap;
            } catch (WrappedException e) {
                throw(MessagingException) e.getCause();
            }
        }

        /**
         * Update the given message in the LocalStore without first deleting the existing
         * message (contrast with appendMessages). This method is used to store changes
         * to the given message while updating attachments and not removing existing
         * attachment data.
         * TODO In the future this method should be combined with appendMessages since the Message
         * contains enough data to decide what to do.
         * @param message
         * @throws MessagingException
         */
        public void updateMessage(final LocalMessage message) throws MessagingException {
            open(OpenMode.READ_WRITE);
            try {
                database.execute(false, new DbCallback<Void>() {
                    @Override
                    public Void doDbWork(final SQLiteDatabase db) throws WrappedException, UnavailableStorageException {
                        try {
                            message.buildMimeRepresentation();

                            ViewableContainer container =
                                    MimeUtility.extractTextAndAttachments(mApplication, message);

                            List<Part> attachments = container.attachments;
                            String text = container.text;
                            String html = HtmlConverter.convertEmoji2Img(container.html);

                            String preview = calculateContentPreview(text);

                            try {
                                db.execSQL("UPDATE messages SET "
                                           + "uid = ?, subject = ?, sender_list = ?, date = ?, flags = ?, "
                                           + "folder_id = ?, to_list = ?, cc_list = ?, bcc_list = ?, "
                                           + "html_content = ?, text_content = ?, preview = ?, reply_to_list = ?, "
                                           + "attachment_count = ? WHERE id = ?",
                                           new Object[] {
                                               message.getUid(),
                                               message.getSubject(),
                                               Address.pack(message.getFrom()),
                                               message.getSentDate() == null ? System
                                               .currentTimeMillis() : message.getSentDate()
                                               .getTime(),
                                               Utility.combine(message.getFlags(), ',').toUpperCase(Locale.US),
                                               mFolderId,
                                               Address.pack(message
                                                            .getRecipients(RecipientType.TO)),
                                               Address.pack(message
                                                            .getRecipients(RecipientType.CC)),
                                               Address.pack(message
                                                            .getRecipients(RecipientType.BCC)),
                                               html.length() > 0 ? html : null,
                                               text.length() > 0 ? text : null,
                                               preview.length() > 0 ? preview : null,
                                               Address.pack(message.getReplyTo()),
                                               attachments.size(),
                                               message.mId
                                           });

                                for (int i = 0, count = attachments.size(); i < count; i++) {
                                    Part attachment = attachments.get(i);
                                    saveAttachment(message.mId, attachment, false);
                                }
                                saveHeaders(message.getId(), message);
                            } catch (Exception e) {
                                throw new MessagingException("Error appending message", e);
                            }
                        } catch (MessagingException e) {
                            throw new WrappedException(e);
                        }
                        return null;
                    }
                });
            } catch (WrappedException e) {
                throw(MessagingException) e.getCause();
            }
        }

        /**
         * Save the headers of the given message. Note that the message is not
         * necessarily a {@link LocalMessage} instance.
         * @param id
         * @param message
         * @throws com.fsck.k9.mail.MessagingException
         */
        private void saveHeaders(final long id, final MimeMessage message) throws MessagingException {
            database.execute(true, new DbCallback<Void>() {
                @Override
                public Void doDbWork(final SQLiteDatabase db) throws WrappedException, UnavailableStorageException {
                    boolean saveAllHeaders = mAccount.saveAllHeaders();
                    boolean gotAdditionalHeaders = false;

                    deleteHeaders(id);
                    for (String name : message.getHeaderNames()) {
                        if (saveAllHeaders || HEADERS_TO_SAVE.contains(name)) {
                            String[] values = message.getHeader(name);
                            for (String value : values) {
                                ContentValues cv = new ContentValues();
                                cv.put("message_id", id);
                                cv.put("name", name);
                                cv.put("value", value);
                                db.insert("headers", "name", cv);
                            }
                        } else {
                            gotAdditionalHeaders = true;
                        }
                    }

                    if (!gotAdditionalHeaders) {
                        // Remember that all headers for this message have been saved, so it is
                        // not necessary to download them again in case the user wants to see all headers.
                        List<Flag> appendedFlags = new ArrayList<Flag>();
                        appendedFlags.addAll(Arrays.asList(message.getFlags()));
                        appendedFlags.add(Flag.X_GOT_ALL_HEADERS);

                        db.execSQL("UPDATE messages " + "SET flags = ? " + " WHERE id = ?",
                                   new Object[]
                                   { Utility.combine(appendedFlags.toArray(), ',').toUpperCase(Locale.US), id });
                    }
                    return null;
                }
            });
        }

        private void deleteHeaders(final long id) throws UnavailableStorageException {
            database.execute(false, new DbCallback<Void>() {
                @Override
                public Void doDbWork(final SQLiteDatabase db) throws WrappedException, UnavailableStorageException {
                    db.execSQL("DELETE FROM headers WHERE message_id = ?", new Object[]
                               { id });
                    return null;
                }
            });
        }

        /**
         * @param messageId
         * @param attachment
         * @param saveAsNew
         * @throws IOException
         * @throws MessagingException
         */
        private void saveAttachment(final long messageId, final Part attachment, final boolean saveAsNew)
        throws IOException, MessagingException {
            try {
                database.execute(true, new DbCallback<Void>() {
                    @Override
                    public Void doDbWork(final SQLiteDatabase db) throws WrappedException, UnavailableStorageException {
                        try {
                            long attachmentId = -1;
                            Uri contentUri = null;
                            int size = -1;
                            File tempAttachmentFile = null;

                            if ((!saveAsNew) && (attachment instanceof LocalAttachmentBodyPart)) {
                                attachmentId = ((LocalAttachmentBodyPart) attachment).getAttachmentId();
                            }

                            final File attachmentDirectory = StorageManager.getInstance(mApplication).getAttachmentDirectory(uUid, database.getStorageProviderId());
                            if (attachment.getBody() != null) {
                                Body body = attachment.getBody();
                                if (body instanceof LocalAttachmentBody) {
                                    contentUri = ((LocalAttachmentBody) body).getContentUri();
                                } else if (body instanceof Message) {
                                    // It's a message, so use Message.writeTo() to output the
                                    // message including all children.
                                    Message message = (Message) body;
                                    tempAttachmentFile = File.createTempFile("att", null, attachmentDirectory);
                                    FileOutputStream out = new FileOutputStream(tempAttachmentFile);
                                    try {
                                        message.writeTo(out);
                                    } finally {
                                        out.close();
                                    }
                                    size = (int) (tempAttachmentFile.length() & 0x7FFFFFFFL);
                                } else {
                                    /*
                                     * If the attachment has a body we're expected to save it into the local store
                                     * so we copy the data into a cached attachment file.
                                     */
                                    InputStream in = attachment.getBody().getInputStream();
                                    try {
                                        tempAttachmentFile = File.createTempFile("att", null, attachmentDirectory);
                                        FileOutputStream out = new FileOutputStream(tempAttachmentFile);
                                        try {
                                            size = IOUtils.copy(in, out);
                                        } finally {
                                            out.close();
                                        }
                                    } finally {
                                        try { in.close(); } catch (Throwable ignore) {}
                                    }
                                }
                            }

                            if (size == -1) {
                                /*
                                 * If the attachment is not yet downloaded see if we can pull a size
                                 * off the Content-Disposition.
                                 */
                                String disposition = attachment.getDisposition();
                                if (disposition != null) {
                                    String s = MimeUtility.getHeaderParameter(disposition, "size");
                                    if (s != null) {
                                        try {
                                            size = Integer.parseInt(s);
                                        } catch (NumberFormatException e) { /* Ignore */ }
                                    }
                                }
                            }
                            if (size == -1) {
                                size = 0;
                            }

                            String storeData =
                                Utility.combine(attachment.getHeader(
                                                    MimeHeader.HEADER_ANDROID_ATTACHMENT_STORE_DATA), ',');

                            String name = MimeUtility.getHeaderParameter(attachment.getContentType(), "name");
                            String contentId = MimeUtility.getHeaderParameter(attachment.getContentId(), null);

                            String contentDisposition = MimeUtility.unfoldAndDecode(attachment.getDisposition());
                            String dispositionType = contentDisposition;

                            if (dispositionType != null) {
                                int pos = dispositionType.indexOf(';');
                                if (pos != -1) {
                                    // extract the disposition-type, "attachment", "inline" or extension-token (see the RFC 2183)
                                    dispositionType = dispositionType.substring(0, pos);
                                }
                            }

                            if (name == null && contentDisposition != null) {
                                name = MimeUtility.getHeaderParameter(contentDisposition, "filename");
                            }
                            if (attachmentId == -1) {
                                ContentValues cv = new ContentValues();
                                cv.put("message_id", messageId);
                                cv.put("content_uri", contentUri != null ? contentUri.toString() : null);
                                cv.put("store_data", storeData);
                                cv.put("size", size);
                                cv.put("name", name);
                                cv.put("mime_type", attachment.getMimeType());
                                cv.put("content_id", contentId);
                                cv.put("content_disposition", dispositionType);

                                attachmentId = db.insert("attachments", "message_id", cv);
                            } else {
                                ContentValues cv = new ContentValues();
                                cv.put("content_uri", contentUri != null ? contentUri.toString() : null);
                                cv.put("size", size);
                                db.update("attachments", cv, "id = ?", new String[]
                                          { Long.toString(attachmentId) });
                            }

                            if (attachmentId != -1 && tempAttachmentFile != null) {
                                File attachmentFile = new File(attachmentDirectory, Long.toString(attachmentId));
                                tempAttachmentFile.renameTo(attachmentFile);
                                contentUri = AttachmentProvider.getAttachmentUri(
                                                 mAccount,
                                                 attachmentId);
                                attachment.setBody(new LocalAttachmentBody(contentUri, mApplication));
                                ContentValues cv = new ContentValues();
                                cv.put("content_uri", contentUri != null ? contentUri.toString() : null);
                                db.update("attachments", cv, "id = ?", new String[]
                                          { Long.toString(attachmentId) });
                            }

                            /* The message has attachment with Content-ID */
                            if (contentId != null && contentUri != null) {
                                Cursor cursor = db.query("messages", new String[]
                                                         { "html_content" }, "id = ?", new String[]
                                                         { Long.toString(messageId) }, null, null, null);
                                try {
                                    if (cursor.moveToNext()) {
                                        String htmlContent = cursor.getString(0);

                                        if (htmlContent != null) {
                                            String newHtmlContent = htmlContent.replaceAll(
                                                                        Pattern.quote("cid:" + contentId),
                                                                        contentUri.toString());

                                            ContentValues cv = new ContentValues();
                                            cv.put("html_content", newHtmlContent);
                                            db.update("messages", cv, "id = ?", new String[]
                                                      { Long.toString(messageId) });
                                        }
                                    }
                                } finally {
                                    Utility.closeQuietly(cursor);
                                }
                            }

                            if (attachmentId != -1 && attachment instanceof LocalAttachmentBodyPart) {
                                ((LocalAttachmentBodyPart) attachment).setAttachmentId(attachmentId);
                            }
                            return null;
                        } catch (MessagingException e) {
                            throw new WrappedException(e);
                        } catch (IOException e) {
                            throw new WrappedException(e);
                        }
                    }
                });
            } catch (WrappedException e) {
                final Throwable cause = e.getCause();
                if (cause instanceof IOException) {
                    throw(IOException) cause;
                } else {
                    throw(MessagingException) cause;
                }
            }
        }

        /**
         * Changes the stored uid of the given message (using it's internal id as a key) to
         * the uid in the message.
         * @param message
         * @throws com.fsck.k9.mail.MessagingException
         */
        public void changeUid(final LocalMessage message) throws MessagingException {
            open(OpenMode.READ_WRITE);
            final ContentValues cv = new ContentValues();
            cv.put("uid", message.getUid());
            database.execute(false, new DbCallback<Void>() {
                @Override
                public Void doDbWork(final SQLiteDatabase db) throws WrappedException, UnavailableStorageException {
                    db.update("messages", cv, "id = ?", new String[]
                              { Long.toString(message.mId) });
                    return null;
                }
            });
        }

        @Override
        public void setFlags(Message[] messages, Flag[] flags, boolean value)
        throws MessagingException {
            open(OpenMode.READ_WRITE);
            for (Message message : messages) {
                message.setFlags(flags, value);
            }
        }

        @Override
        public void setFlags(Flag[] flags, boolean value)
        throws MessagingException {
            open(OpenMode.READ_WRITE);
            for (Message message : getMessages(null)) {
                message.setFlags(flags, value);
            }
        }

        @Override
        public String getUidFromMessageId(Message message) throws MessagingException {
            throw new MessagingException("Cannot call getUidFromMessageId on LocalFolder");
        }

        private void clearMessagesWhere(final String whereClause, final String[] params)  throws MessagingException {
            open(OpenMode.READ_ONLY);
            Message[] messages  = LocalStore.this.getMessages(
                                      null,
                                      this,
                                      "SELECT " + GET_MESSAGES_COLS + "FROM messages WHERE " + whereClause,
                                      params);

            for (Message message : messages) {
                deleteAttachments(message.getUid());
            }
            database.execute(false, new DbCallback<Void>() {
                @Override
                public Void doDbWork(final SQLiteDatabase db) throws WrappedException, UnavailableStorageException {
                    db.execSQL("DELETE FROM messages WHERE " + whereClause, params);
                    return null;
                }
            });
            resetUnreadAndFlaggedCounts();
        }

        public void clearMessagesOlderThan(long cutoff) throws MessagingException {
            final String where = "folder_id = ? and date < ?";
            final String[] params = new String[] {
                Long.toString(mFolderId), Long.toString(cutoff)
            };

            clearMessagesWhere(where, params);
        }

        public void clearAllMessages() throws MessagingException {
            clearAllMessages(true);
        }

        public void clearAllMessages(boolean includeLocalOnly) throws MessagingException {
            final String where = "folder_id = ?" + (includeLocalOnly ? "" :
                    " AND uid NOT LIKE '" + K9.LOCAL_UID_PREFIX + "%'");
            final String[] params = new String[] { Long.toString(mFolderId) };

            clearMessagesWhere(where, params);
            setPushState(null);
            setLastPush(0);
            setLastChecked(0);
            setVisibleLimit(mAccount.getDisplayCount());
        }

        public void resetUnreadAndFlaggedCounts() {
            try {
                int newUnread = 0;
                int newFlagged = 0;
                Message[] messages = getMessages(null);
                for (Message message : messages) {
                    if (!message.isSet(Flag.SEEN)) {
                        newUnread++;
                    }
                    if (message.isSet(Flag.FLAGGED)) {
                        newFlagged++;
                    }
                }
                setUnreadMessageCount(newUnread);
                setFlaggedMessageCount(newFlagged);
            } catch (Exception e) {
                Log.e(K9.LOG_TAG, "Unable to fetch all messages from LocalStore", e);
            }
        }


        @Override
        public boolean delete(final boolean recurse) throws MessagingException {
            try {
                database.execute(false, new DbCallback<Void>() {
                    @Override
                    public Void doDbWork(final SQLiteDatabase db) throws WrappedException, UnavailableStorageException {
                        try {
                            // We need to open the folder first to make sure we've got it's id
                            open(OpenMode.READ_ONLY);
                            Message[] messages = getMessages(null);
                            for (Message message : messages) {
                                deleteAttachments(message.getUid());
                            }
                        } catch (MessagingException e) {
                            throw new WrappedException(e);
                        }
                        db.execSQL("DELETE FROM folders WHERE id = ?", new Object[]
                                   { Long.toString(mFolderId), });
                        return null;
                    }
                });
                return true;
            } catch (WrappedException e) {
                throw(MessagingException) e.getCause();
            }
        }

        @Override
        public boolean equals(Object o) {
            if (o instanceof LocalFolder) {
                return ((LocalFolder)o).mName.equals(mName);
            }
            return super.equals(o);
        }

        @Override
        public int hashCode() {
            return mName.hashCode();
        }

        @Override
        public Flag[] getPermanentFlags() {
            return PERMANENT_FLAGS;
        }


        private void deleteAttachments(final long messageId) throws MessagingException {
            open(OpenMode.READ_WRITE);
            database.execute(false, new DbCallback<Void>() {
                @Override
                public Void doDbWork(final SQLiteDatabase db) throws WrappedException, UnavailableStorageException {
                    Cursor attachmentsCursor = null;
                    try {
                        String accountUuid = mAccount.getUuid();
                        Context context = mApplication;

                        // Get attachment IDs
                        String[] whereArgs = new String[] { Long.toString(messageId) };
                        attachmentsCursor = db.query("attachments", new String[] { "id" },
                                "message_id = ?", whereArgs, null, null, null);

                        final File attachmentDirectory = StorageManager.getInstance(mApplication)
                                .getAttachmentDirectory(uUid, database.getStorageProviderId());

                        while (attachmentsCursor.moveToNext()) {
                            String attachmentId = Long.toString(attachmentsCursor.getLong(0));
                            try {
                                // Delete stored attachment
                                File file = new File(attachmentDirectory, attachmentId);
                                if (file.exists()) {
                                    file.delete();
                                }

                                // Delete thumbnail file
                                AttachmentProvider.deleteThumbnail(context, accountUuid,
                                        attachmentId);
                            } catch (Exception e) { /* ignore */ }
                        }

                        // Delete attachment metadata from the database
                        db.delete("attachments", "message_id = ?", whereArgs);
                    } finally {
                        Utility.closeQuietly(attachmentsCursor);
                    }
                    return null;
                }
            });
        }

        private void deleteAttachments(final String uid) throws MessagingException {
            open(OpenMode.READ_WRITE);
            try {
                database.execute(false, new DbCallback<Void>() {
                    @Override
                    public Void doDbWork(final SQLiteDatabase db) throws WrappedException, UnavailableStorageException {
                        Cursor messagesCursor = null;
                        try {
                            messagesCursor = db.query("messages", new String[]
                                                      { "id" }, "folder_id = ? AND uid = ?", new String[]
                                                      { Long.toString(mFolderId), uid }, null, null, null);
                            while (messagesCursor.moveToNext()) {
                                long messageId = messagesCursor.getLong(0);
                                deleteAttachments(messageId);

                            }
                        } catch (MessagingException e) {
                            throw new WrappedException(e);
                        } finally {
                            Utility.closeQuietly(messagesCursor);
                        }
                        return null;
                    }
                });
            } catch (WrappedException e) {
                throw(MessagingException) e.getCause();
            }
        }

        /*
         * calculateContentPreview
         * Takes a plain text message body as a string.
         * Returns a message summary as a string suitable for showing in a message list
         *
         * A message summary should be about the first 160 characters
         * of unique text written by the message sender
         * Quoted text, "On $date" and so on will be stripped out.
         * All newlines and whitespace will be compressed.
         *
         */
        public String calculateContentPreview(String text) {
            if (text == null) {
                return null;
            }

            // Only look at the first 8k of a message when calculating
            // the preview.  This should avoid unnecessary
            // memory usage on large messages
            if (text.length() > 8192) {
                text = text.substring(0, 8192);
            }

            // try to remove lines of dashes in the preview
            text = text.replaceAll("(?m)^----.*?$", "");
            // remove quoted text from the preview
            text = text.replaceAll("(?m)^[#>].*$", "");
            // Remove a common quote header from the preview
            text = text.replaceAll("(?m)^On .*wrote.?$", "");
            // Remove a more generic quote header from the preview
            text = text.replaceAll("(?m)^.*\\w+:$", "");
            // Remove horizontal rules.
            text = text.replaceAll("\\s*([-=_]{30,}+)\\s*", " ");

            // URLs in the preview should just be shown as "..." - They're not
            // clickable and they usually overwhelm the preview
            text = text.replaceAll("https?://\\S+", "...");
            // Don't show newlines in the preview
            text = text.replaceAll("(\\r|\\n)+", " ");
            // Collapse whitespace in the preview
            text = text.replaceAll("\\s+", " ");
            // Remove any whitespace at the beginning and end of the string.
            text = text.trim();

            if (text.length() <= 512) {
                return text;
            } else {
                return text.substring(0, 512);
            }

        }

        @Override
        public boolean isInTopGroup() {
            return mInTopGroup;
        }

        public void setInTopGroup(boolean inTopGroup) throws MessagingException {
            mInTopGroup = inTopGroup;
            updateFolderColumn("top_group", mInTopGroup ? 1 : 0);
        }

        public Integer getLastUid() {
            return mLastUid;
        }

        /**
         * <p>Fetches the most recent <b>numeric</b> UID value in this folder.  This is used by
         * {@link com.fsck.k9.controller.MessagingController#shouldNotifyForMessage} to see if messages being
         * fetched are new and unread.  Messages are "new" if they have a UID higher than the most recent UID prior
         * to synchronization.</p>
         *
         * <p>This only works for protocols with numeric UIDs (like IMAP). For protocols with
         * alphanumeric UIDs (like POP), this method quietly fails and shouldNotifyForMessage() will
         * always notify for unread messages.</p>
         *
         * <p>Once Issue 1072 has been fixed, this method and shouldNotifyForMessage() should be
         * updated to use internal dates rather than UIDs to determine new-ness. While this doesn't
         * solve things for POP (which doesn't have internal dates), we can likely use this as a
         * framework to examine send date in lieu of internal date.</p>
         * @throws MessagingException
         */
        public void updateLastUid() throws MessagingException {
            Integer lastUid = database.execute(false, new DbCallback<Integer>() {
                @Override
                public Integer doDbWork(final SQLiteDatabase db) {
                    Cursor cursor = null;
                    try {
                        open(OpenMode.READ_ONLY);
                        cursor = db.rawQuery("SELECT MAX(uid) FROM messages WHERE folder_id=?", new String[] { Long.toString(mFolderId) });
                        if (cursor.getCount() > 0) {
                            cursor.moveToFirst();
                            return cursor.getInt(0);
                        }
                    } catch (Exception e) {
                        Log.e(K9.LOG_TAG, "Unable to updateLastUid: ", e);
                    } finally {
                        Utility.closeQuietly(cursor);
                    }
                    return null;
                }
            });
            if (K9.DEBUG)
                Log.d(K9.LOG_TAG, "Updated last UID for folder " + mName + " to " + lastUid);
            mLastUid = lastUid;
        }

        public Long getOldestMessageDate() throws MessagingException {
            return database.execute(false, new DbCallback<Long>() {
                @Override
                public Long doDbWork(final SQLiteDatabase db) {
                    Cursor cursor = null;
                    try {
                        open(OpenMode.READ_ONLY);
                        cursor = db.rawQuery("SELECT MIN(date) FROM messages WHERE folder_id=?", new String[] { Long.toString(mFolderId) });
                        if (cursor.getCount() > 0) {
                            cursor.moveToFirst();
                            return cursor.getLong(0);
                        }
                    } catch (Exception e) {
                        Log.e(K9.LOG_TAG, "Unable to fetch oldest message date: ", e);
                    } finally {
                        Utility.closeQuietly(cursor);
                    }
                    return null;
                }
            });
        }

    }

    public static class LocalTextBody extends TextBody {
        /**
         * This is an HTML-ified version of the message for display purposes.
         */
        private String mBodyForDisplay;

        public LocalTextBody(String body) {
            super(body);
        }

        public LocalTextBody(String body, String bodyForDisplay) {
            super(body);
            this.mBodyForDisplay = bodyForDisplay;
        }

        public String getBodyForDisplay() {
            return mBodyForDisplay;
        }

        public void setBodyForDisplay(String mBodyForDisplay) {
            this.mBodyForDisplay = mBodyForDisplay;
        }

    }//LocalTextBody

    public class LocalMessage extends MimeMessage {
        private long mId;
        private int mAttachmentCount;
        private String mSubject;

        private String mPreview = "";

        private boolean mToMeCalculated = false;
        private boolean mCcMeCalculated = false;
        private boolean mToMe = false;
        private boolean mCcMe = false;

        private boolean mHeadersLoaded = false;
        private boolean mMessageDirty = false;

        public LocalMessage() {
        }

        LocalMessage(String uid, Folder folder) {
            this.mUid = uid;
            this.mFolder = folder;
        }

        private void populateFromGetMessageCursor(Cursor cursor)
        throws MessagingException {
            final String subject = cursor.getString(0);
            this.setSubject(subject == null ? "" : subject);

            Address[] from = Address.unpack(cursor.getString(1));
            if (from.length > 0) {
                this.setFrom(from[0]);
            }
            this.setInternalSentDate(new Date(cursor.getLong(2)));
            this.setUid(cursor.getString(3));
            String flagList = cursor.getString(4);
            if (flagList != null && flagList.length() > 0) {
                String[] flags = flagList.split(",");

                for (String flag : flags) {
                    try {
                        this.setFlagInternal(Flag.valueOf(flag), true);
                    }

                    catch (Exception e) {
                        if (!"X_BAD_FLAG".equals(flag)) {
                            Log.w(K9.LOG_TAG, "Unable to parse flag " + flag);
                        }
                    }
                }
            }
            this.mId = cursor.getLong(5);
            this.setRecipients(RecipientType.TO, Address.unpack(cursor.getString(6)));
            this.setRecipients(RecipientType.CC, Address.unpack(cursor.getString(7)));
            this.setRecipients(RecipientType.BCC, Address.unpack(cursor.getString(8)));
            this.setReplyTo(Address.unpack(cursor.getString(9)));

            this.mAttachmentCount = cursor.getInt(10);
            this.setInternalDate(new Date(cursor.getLong(11)));
            this.setMessageId(cursor.getString(12));

            final String preview = cursor.getString(14);
            mPreview = (preview == null ? "" : preview);

            if (this.mFolder == null) {
                LocalFolder f = new LocalFolder(cursor.getInt(13));
                f.open(LocalFolder.OpenMode.READ_WRITE);
                this.mFolder = f;
            }
        }

        /**
         * Fetch the message text for display. This always returns an HTML-ified version of the
         * message, even if it was originally a text-only message.
         * @return HTML version of message for display purposes or null.
         * @throws MessagingException
         */
        public String getTextForDisplay() throws MessagingException {
            String text = null;    // First try and fetch an HTML part.
            Part part = MimeUtility.findFirstPartByMimeType(this, "text/html");
            if (part == null) {
                // If that fails, try and get a text part.
                part = MimeUtility.findFirstPartByMimeType(this, "text/plain");
                if (part != null && part.getBody() instanceof LocalStore.LocalTextBody) {
                    text = ((LocalStore.LocalTextBody) part.getBody()).getBodyForDisplay();
                }
            } else {
                // We successfully found an HTML part; do the necessary character set decoding.
                text = MimeUtility.getTextFromPart(part);
            }
            return text;
        }


        /* Custom version of writeTo that updates the MIME message based on localMessage
         * changes.
         */

        @Override
        public void writeTo(OutputStream out) throws IOException, MessagingException {
            if (mMessageDirty) buildMimeRepresentation();
            super.writeTo(out);
        }

        private void buildMimeRepresentation() throws MessagingException {
            if (!mMessageDirty) {
                return;
            }

            super.setSubject(mSubject);
            if (this.mFrom != null && this.mFrom.length > 0) {
                super.setFrom(this.mFrom[0]);
            }

            super.setReplyTo(mReplyTo);
            super.setSentDate(this.getSentDate());
            super.setRecipients(RecipientType.TO, mTo);
            super.setRecipients(RecipientType.CC, mCc);
            super.setRecipients(RecipientType.BCC, mBcc);
            if (mMessageId != null) super.setMessageId(mMessageId);

            mMessageDirty = false;
        }

        public String getPreview() {
            return mPreview;
        }

        @Override
        public String getSubject() {
            return mSubject;
        }


        @Override
        public void setSubject(String subject) throws MessagingException {
            mSubject = subject;
            mMessageDirty = true;
        }


        @Override
        public void setMessageId(String messageId) {
            mMessageId = messageId;
            mMessageDirty = true;
        }

        public boolean hasAttachments() {
            if (mAttachmentCount > 0) {
                return true;
            } else {
                return false;
            }

        }

        public int getAttachmentCount() {
            return mAttachmentCount;
        }

        @Override
        public void setFrom(Address from) throws MessagingException {
            this.mFrom = new Address[] { from };
            mMessageDirty = true;
        }


        @Override
        public void setReplyTo(Address[] replyTo) throws MessagingException {
            if (replyTo == null || replyTo.length == 0) {
                mReplyTo = null;
            } else {
                mReplyTo = replyTo;
            }
            mMessageDirty = true;
        }


        /*
         * For performance reasons, we add headers instead of setting them (see super implementation)
         * which removes (expensive) them before adding them
         */
        @Override
        public void setRecipients(RecipientType type, Address[] addresses) throws MessagingException {
            if (type == RecipientType.TO) {
                if (addresses == null || addresses.length == 0) {
                    this.mTo = null;
                } else {
                    this.mTo = addresses;
                }
            } else if (type == RecipientType.CC) {
                if (addresses == null || addresses.length == 0) {
                    this.mCc = null;
                } else {
                    this.mCc = addresses;
                }
            } else if (type == RecipientType.BCC) {
                if (addresses == null || addresses.length == 0) {
                    this.mBcc = null;
                } else {
                    this.mBcc = addresses;
                }
            } else {
                throw new MessagingException("Unrecognized recipient type.");
            }
            mMessageDirty = true;
        }



        public boolean toMe() {
            try {
                if (!mToMeCalculated) {
                    for (Address address : getRecipients(RecipientType.TO)) {
                        if (mAccount.isAnIdentity(address)) {
                            mToMe = true;
                            mToMeCalculated = true;
                        }
                    }
                }
            } catch (MessagingException e) {
                // do something better than ignore this
                // getRecipients can throw a messagingexception
            }
            return mToMe;
        }





        public boolean ccMe() {
            try {

                if (!mCcMeCalculated) {
                    for (Address address : getRecipients(RecipientType.CC)) {
                        if (mAccount.isAnIdentity(address)) {
                            mCcMe = true;
                            mCcMeCalculated = true;
                        }
                    }

                }
            } catch (MessagingException e) {
                // do something better than ignore this
                // getRecipients can throw a messagingexception
            }

            return mCcMe;
        }






        public void setFlagInternal(Flag flag, boolean set) throws MessagingException {
            super.setFlag(flag, set);
        }

        public long getId() {
            return mId;
        }

        @Override
        public void setFlag(final Flag flag, final boolean set) throws MessagingException {

            try {
                database.execute(true, new DbCallback<Void>() {
                    @Override
                    public Void doDbWork(final SQLiteDatabase db) throws WrappedException, UnavailableStorageException {
                        try {
                            if (flag == Flag.DELETED && set) {
                                delete();
                            }

                            updateFolderCountsOnFlag(flag, set);


                            LocalMessage.super.setFlag(flag, set);
                        } catch (MessagingException e) {
                            throw new WrappedException(e);
                        }
                        /*
                         * Set the flags on the message.
                         */
                        db.execSQL("UPDATE messages " + "SET flags = ? " + " WHERE id = ?", new Object[]
                                   { Utility.combine(getFlags(), ',').toUpperCase(Locale.US), mId });
                        return null;
                    }
                });
            } catch (WrappedException e) {
                throw(MessagingException) e.getCause();
            }


        }

        /*
         * If a message is being marked as deleted we want to clear out it's content
         * and attachments as well. Delete will not actually remove the row since we need
         * to retain the uid for synchronization purposes.
         */
        private void delete() throws MessagingException

        {
            /*
             * Delete all of the message's content to save space.
             */
            try {
                database.execute(true, new DbCallback<Void>() {
                    @Override
                    public Void doDbWork(final SQLiteDatabase db) throws WrappedException, UnavailableStorageException {
                        db.execSQL("UPDATE messages SET " + "deleted = 1," + "subject = NULL, "
                                   + "sender_list = NULL, " + "date = NULL, " + "to_list = NULL, "
                                   + "cc_list = NULL, " + "bcc_list = NULL, " + "preview = NULL, "
                                   + "html_content = NULL, " + "text_content = NULL, "
                                   + "reply_to_list = NULL " + "WHERE id = ?", new Object[]
                                   { mId });
                        /*
                         * Delete all of the message's attachments to save space.
                         * We do this explicit deletion here because we're not deleting the record
                         * in messages, which means our ON DELETE trigger for messages won't cascade
                         */
                        try {
                            ((LocalFolder) mFolder).deleteAttachments(mId);
                        } catch (MessagingException e) {
                            throw new WrappedException(e);
                        }
                        db.execSQL("DELETE FROM attachments WHERE message_id = ?", new Object[]
                                   { mId });
                        return null;
                    }
                });
            } catch (WrappedException e) {
                throw(MessagingException) e.getCause();
            }
            ((LocalFolder)mFolder).deleteHeaders(mId);


        }

        /*
         * Completely remove a message from the local database
         */
        @Override
        public void destroy() throws MessagingException {
            try {
                database.execute(true, new DbCallback<Void>() {
                    @Override
                    public Void doDbWork(final SQLiteDatabase db) throws WrappedException,
                        UnavailableStorageException {
                        try {
                            updateFolderCountsOnFlag(Flag.X_DESTROYED, true);
                            ((LocalFolder) mFolder).deleteAttachments(mId);
                            db.execSQL("DELETE FROM messages WHERE id = ?", new Object[] { mId });
                        } catch (MessagingException e) {
                            throw new WrappedException(e);
                        }
                        return null;
                    }
                });
            } catch (WrappedException e) {
                throw(MessagingException) e.getCause();
            }
        }

        private void updateFolderCountsOnFlag(Flag flag, boolean set) {
            /*
             * Update the unread count on the folder.
             */
            try {
                LocalFolder folder = (LocalFolder)mFolder;
                if (flag == Flag.DELETED || flag == Flag.X_DESTROYED) {
                    if (!isSet(Flag.SEEN)) {
                        folder.setUnreadMessageCount(folder.getUnreadMessageCount() + (set ? -1 : 1));
                    }
                    if (isSet(Flag.FLAGGED)) {
                        folder.setFlaggedMessageCount(folder.getFlaggedMessageCount() + (set ? -1 : 1));
                    }
                }


                if (!isSet(Flag.DELETED)) {

                    if (flag == Flag.SEEN && set != isSet(Flag.SEEN)) {
                        folder.setUnreadMessageCount(folder.getUnreadMessageCount() + (set ? -1 : 1));
                    }

                    if (flag == Flag.FLAGGED) {
                        folder.setFlaggedMessageCount(folder.getFlaggedMessageCount() + (set ?  1 : -1));
                    }
                }
            } catch (MessagingException me) {
                Log.e(K9.LOG_TAG, "Unable to update LocalStore unread message count",
                      me);
                throw new RuntimeException(me);
            }
        }

        private void loadHeaders() throws UnavailableStorageException {
            ArrayList<LocalMessage> messages = new ArrayList<LocalMessage>();
            messages.add(this);
            mHeadersLoaded = true; // set true before calling populate headers to stop recursion
            ((LocalFolder) mFolder).populateHeaders(messages);

        }

        @Override
        public void addHeader(String name, String value) throws UnavailableStorageException {
            if (!mHeadersLoaded)
                loadHeaders();
            super.addHeader(name, value);
        }

        @Override
        public void setHeader(String name, String value) throws UnavailableStorageException {
            if (!mHeadersLoaded)
                loadHeaders();
            super.setHeader(name, value);
        }

        @Override
        public String[] getHeader(String name) throws UnavailableStorageException {
            if (!mHeadersLoaded)
                loadHeaders();
            return super.getHeader(name);
        }

        @Override
        public void removeHeader(String name) throws UnavailableStorageException {
            if (!mHeadersLoaded)
                loadHeaders();
            super.removeHeader(name);
        }

        @Override
        public Set<String> getHeaderNames() throws UnavailableStorageException {
            if (!mHeadersLoaded)
                loadHeaders();
            return super.getHeaderNames();
        }

        @Override
        public LocalMessage clone() {
            LocalMessage message = new LocalMessage();
            super.copy(message);

            message.mId = mId;
            message.mAttachmentCount = mAttachmentCount;
            message.mSubject = mSubject;
            message.mPreview = mPreview;
            message.mToMeCalculated = mToMeCalculated;
            message.mCcMeCalculated = mCcMeCalculated;
            message.mToMe = mToMe;
            message.mCcMe = mCcMe;
            message.mHeadersLoaded = mHeadersLoaded;
            message.mMessageDirty = mMessageDirty;

            return message;
        }
    }

    public static class LocalAttachmentBodyPart extends MimeBodyPart {
        private long mAttachmentId = -1;

        public LocalAttachmentBodyPart(Body body, long attachmentId) throws MessagingException {
            super(body);
            mAttachmentId = attachmentId;
        }

        /**
         * Returns the local attachment id of this body, or -1 if it is not stored.
         * @return
         */
        public long getAttachmentId() {
            return mAttachmentId;
        }

        public void setAttachmentId(long attachmentId) {
            mAttachmentId = attachmentId;
        }

        @Override
        public String toString() {
            return "" + mAttachmentId;
        }
    }

    public static class LocalAttachmentBody implements Body {
        private static final byte[] EMPTY_BYTE_ARRAY = new byte[0];
        private Application mApplication;
        private Uri mUri;

        public LocalAttachmentBody(Uri uri, Application application) {
            mApplication = application;
            mUri = uri;
        }

        public InputStream getInputStream() throws MessagingException {
            try {
                return mApplication.getContentResolver().openInputStream(mUri);
            } catch (FileNotFoundException fnfe) {
                /*
                 * Since it's completely normal for us to try to serve up attachments that
                 * have been blown away, we just return an empty stream.
                 */
                return new ByteArrayInputStream(EMPTY_BYTE_ARRAY);
            }
        }

        public void writeTo(OutputStream out) throws IOException, MessagingException {
            InputStream in = getInputStream();
            Base64OutputStream base64Out = new Base64OutputStream(out);
            try {
                IOUtils.copy(in, base64Out);
            } finally {
                base64Out.close();
            }
        }

        public Uri getContentUri() {
            return mUri;
        }
    }
}<|MERGE_RESOLUTION|>--- conflicted
+++ resolved
@@ -159,62 +159,6 @@
 
             db.beginTransaction();
             try {
-<<<<<<< HEAD
-                // schema version 29 was when we moved to incremental updates
-                // in the case of a new db or a < v29 db, we blow away and start from scratch
-                if (db.getVersion() < 29) {
-
-                    db.execSQL("DROP TABLE IF EXISTS folders");
-                    db.execSQL("CREATE TABLE folders (id INTEGER PRIMARY KEY, name TEXT, "
-                               + "last_updated INTEGER, unread_count INTEGER, visible_limit INTEGER, status TEXT, "
-                               + "push_state TEXT, last_pushed INTEGER, flagged_count INTEGER default 0, "
-                               + "integrate INTEGER, top_group INTEGER, poll_class TEXT, push_class TEXT, display_class TEXT, "
-                               + "local_only INTEGER default 0)");
-
-                    db.execSQL("CREATE INDEX IF NOT EXISTS folder_name ON folders (name)");
-                    db.execSQL("DROP TABLE IF EXISTS messages");
-                    db.execSQL("CREATE TABLE messages (id INTEGER PRIMARY KEY, deleted INTEGER default 0, folder_id INTEGER, uid TEXT, subject TEXT, "
-                               + "date INTEGER, flags TEXT, sender_list TEXT, to_list TEXT, cc_list TEXT, bcc_list TEXT, reply_to_list TEXT, "
-                               + "html_content TEXT, text_content TEXT, attachment_count INTEGER, internal_date INTEGER, message_id TEXT, preview TEXT, "
-                               + "mime_type TEXT)");
-
-                    db.execSQL("DROP TABLE IF EXISTS headers");
-                    db.execSQL("CREATE TABLE headers (id INTEGER PRIMARY KEY, message_id INTEGER, name TEXT, value TEXT)");
-                    db.execSQL("CREATE INDEX IF NOT EXISTS header_folder ON headers (message_id)");
-
-                    db.execSQL("CREATE INDEX IF NOT EXISTS msg_uid ON messages (uid, folder_id)");
-                    db.execSQL("DROP INDEX IF EXISTS msg_folder_id");
-                    db.execSQL("DROP INDEX IF EXISTS msg_folder_id_date");
-                    db.execSQL("CREATE INDEX IF NOT EXISTS msg_folder_id_deleted_date ON messages (folder_id,deleted,internal_date)");
-                    db.execSQL("DROP TABLE IF EXISTS attachments");
-                    db.execSQL("CREATE TABLE attachments (id INTEGER PRIMARY KEY, message_id INTEGER,"
-                               + "store_data TEXT, content_uri TEXT, size INTEGER, name TEXT,"
-                               + "mime_type TEXT, content_id TEXT, content_disposition TEXT)");
-
-                    db.execSQL("DROP TABLE IF EXISTS pending_commands");
-                    db.execSQL("CREATE TABLE pending_commands " +
-                               "(id INTEGER PRIMARY KEY, command TEXT, arguments TEXT)");
-
-                    db.execSQL("DROP TRIGGER IF EXISTS delete_folder");
-                    db.execSQL("CREATE TRIGGER delete_folder BEFORE DELETE ON folders BEGIN DELETE FROM messages WHERE old.id = folder_id; END;");
-
-                    db.execSQL("DROP TRIGGER IF EXISTS delete_message");
-                    db.execSQL("CREATE TRIGGER delete_message BEFORE DELETE ON messages BEGIN DELETE FROM attachments WHERE old.id = message_id; "
-                               + "DELETE FROM headers where old.id = message_id; END;");
-                } else {
-                    // in the case that we're starting out at 29 or newer, run all the needed updates
-
-                    if (db.getVersion() < 30) {
-                        try {
-                            db.execSQL("ALTER TABLE messages ADD deleted INTEGER default 0");
-                        } catch (SQLiteException e) {
-                            if (! e.toString().startsWith("duplicate column name: deleted")) {
-                                throw e;
-                            }
-                        }
-                    }
-                    if (db.getVersion() < 31) {
-=======
                 try {
                     // schema version 29 was when we moved to incremental updates
                     // in the case of a new db or a < v29 db, we blow away and start from scratch
@@ -224,8 +168,8 @@
                         db.execSQL("CREATE TABLE folders (id INTEGER PRIMARY KEY, name TEXT, "
                                    + "last_updated INTEGER, unread_count INTEGER, visible_limit INTEGER, status TEXT, "
                                    + "push_state TEXT, last_pushed INTEGER, flagged_count INTEGER default 0, "
-                                   + "integrate INTEGER, top_group INTEGER, poll_class TEXT, push_class TEXT, display_class TEXT"
-                                   + ")");
+                                   + "integrate INTEGER, top_group INTEGER, poll_class TEXT, push_class TEXT, display_class TEXT, "
+                                   + "local_only INTEGER default 0)");
 
                         db.execSQL("CREATE INDEX IF NOT EXISTS folder_name ON folders (name)");
                         db.execSQL("DROP TABLE IF EXISTS messages");
@@ -240,7 +184,6 @@
 
                         db.execSQL("CREATE INDEX IF NOT EXISTS msg_uid ON messages (uid, folder_id)");
                         db.execSQL("DROP INDEX IF EXISTS msg_folder_id");
->>>>>>> b1514866
                         db.execSQL("DROP INDEX IF EXISTS msg_folder_id_date");
                         db.execSQL("CREATE INDEX IF NOT EXISTS msg_folder_id_deleted_date ON messages (folder_id,deleted,internal_date)");
                         db.execSQL("DROP TABLE IF EXISTS attachments");
@@ -429,7 +372,6 @@
                             }
                         }
                     }
-<<<<<<< HEAD
                     if (db.getVersion() < 44) {
 Log.d("ASH", "updatedb " + mAccount.getDescription());
                         try {
@@ -471,12 +413,10 @@
                                     + e);
                         }
                     }
-=======
                 } catch (SQLiteException e) {
                     Log.e(K9.LOG_TAG, "Exception while upgrading database. Resetting the DB to v0");
                     db.setVersion(0);
                     throw new Error("Database upgrade failed! Resetting your DB version to 0 to force a full schema recreation.");
->>>>>>> b1514866
                 }
 
                 db.setVersion(DB_VERSION);
