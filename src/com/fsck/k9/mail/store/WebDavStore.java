--- conflicted
+++ resolved
@@ -1333,25 +1333,15 @@
         }
 
         @Override
-<<<<<<< HEAD
-        public void copyMessages(Message[] messages, Folder folder) throws MessagingException {
+        public Map<String, String> copyMessages(Message[] messages, Folder folder) throws MessagingException {
             moveOrCopyMessages(messages, folder.getRemoteName(), false);
-        }
-
-        @Override
-        public void moveMessages(Message[] messages, Folder folder) throws MessagingException {
+            return null;
+        }
+
+        @Override
+        public Map<String, String> moveMessages(Message[] messages, Folder folder) throws MessagingException {
             moveOrCopyMessages(messages, folder.getRemoteName(), true);
-=======
-        public Map<String, String> copyMessages(Message[] messages, Folder folder) throws MessagingException {
-            moveOrCopyMessages(messages, folder.getName(), false);
             return null;
-        }
-
-        @Override
-        public Map<String, String> moveMessages(Message[] messages, Folder folder) throws MessagingException {
-            moveOrCopyMessages(messages, folder.getName(), true);
-            return null;
->>>>>>> 5591865f
         }
 
         @Override
