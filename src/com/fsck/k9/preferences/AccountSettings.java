package com.fsck.k9.preferences;

import java.util.Collections;
import java.util.HashMap;
import java.util.LinkedHashMap;
import java.util.Map;
import java.util.Set;
import java.util.TreeMap;

import android.content.SharedPreferences;
import com.fsck.k9.Account;
import com.fsck.k9.K9;
import com.fsck.k9.R;
import com.fsck.k9.Account.FolderMode;
import com.fsck.k9.Account.ScrollButtons;
import com.fsck.k9.crypto.Apg;
import com.fsck.k9.mail.store.StorageManager;
import com.fsck.k9.preferences.Settings.*;

public class AccountSettings {
    public static final Map<String, TreeMap<Integer, SettingsDescription>> SETTINGS;
    public static final Map<Integer, SettingsUpgrader> UPGRADERS;

    static {
        Map<String, TreeMap<Integer, SettingsDescription>> s =
            new LinkedHashMap<String, TreeMap<Integer, SettingsDescription>>();

<<<<<<< HEAD
        s.put("archiveFolderName", new StringSetting("Archive"));
        s.put("autoExpandFolderName", new StringSetting("INBOX"));
        s.put("automaticCheckIntervalMinutes",
              new IntegerResourceSetting(-1, R.array.account_settings_check_frequency_values));
        s.put("chipColor", new ColorSetting(0xFF0000FF));
        s.put("cryptoApp", new StringSetting(Apg.NAME));
        s.put("cryptoAutoSignature", new BooleanSetting(false));
        s.put("cryptoAutoEncrypt", new BooleanSetting(false)); // added to version 3
        s.put("defaultQuotedTextShown", new BooleanSetting(Account.DEFAULT_QUOTED_TEXT_SHOWN));
        s.put("deletePolicy", new DeletePolicySetting(Account.DELETE_POLICY_NEVER));
        s.put("displayCount", new IntegerResourceSetting(K9.DEFAULT_VISIBLE_LIMIT,
                R.array.account_settings_display_count_values));
        s.put("draftsFolderName", new StringSetting("Drafts"));
        s.put("enableMoveButtons", new BooleanSetting(false));
        s.put("expungePolicy", new StringResourceSetting(Account.EXPUNGE_IMMEDIATELY,
                R.array.account_setup_expunge_policy_values));
        s.put("folderDisplayMode", new EnumSetting(FolderMode.class, FolderMode.NOT_SECOND_CLASS));
        s.put("folderPushMode", new EnumSetting(FolderMode.class, FolderMode.FIRST_CLASS));
        s.put("folderSyncMode", new EnumSetting(FolderMode.class, FolderMode.FIRST_CLASS));
        s.put("folderTargetMode", new EnumSetting(FolderMode.class, FolderMode.NOT_SECOND_CLASS));
        s.put("goToUnreadMessageSearch", new BooleanSetting(false));
        s.put("hideButtonsEnum", new EnumSetting(ScrollButtons.class, ScrollButtons.NEVER));
        s.put("hideMoveButtonsEnum", new EnumSetting(ScrollButtons.class, ScrollButtons.NEVER));
        s.put("idleRefreshMinutes", new IntegerResourceSetting(24,
                R.array.idle_refresh_period_values));
        s.put("inboxFolderName", new StringSetting("INBOX"));
        s.put("led", new BooleanSetting(true));
        s.put("ledColor", new ColorSetting(0xFF0000FF));
        s.put("localStorageProvider", new StorageProviderSetting());
        s.put("maxPushFolders", new IntegerRangeSetting(0, 100, 10));
        s.put("maximumAutoDownloadMessageSize", new IntegerResourceSetting(32768,
                R.array.account_settings_autodownload_message_size_values));
        s.put("maximumPolledMessageAge", new IntegerResourceSetting(-1,
                R.array.account_settings_message_age_values));
        s.put("messageFormat",
              new EnumSetting(Account.MessageFormat.class, Account.DEFAULT_MESSAGE_FORMAT));
        s.put("messageFormatAuto", new BooleanSetting(Account.DEFAULT_MESSAGE_FORMAT_AUTO)); // added to version 2
        s.put("messageReadReceipt", new BooleanSetting(Account.DEFAULT_MESSAGE_READ_RECEIPT));
        s.put("notificationUnreadCount", new BooleanSetting(true));
        s.put("notifyMailCheck", new BooleanSetting(false));
        s.put("notifyNewMail", new BooleanSetting(false));
        s.put("notifySelfNewMail", new BooleanSetting(true));
        s.put("pushPollOnConnect", new BooleanSetting(true));
        s.put("quotePrefix", new StringSetting(Account.DEFAULT_QUOTE_PREFIX));
        s.put("quoteStyle",
              new EnumSetting(Account.QuoteStyle.class, Account.DEFAULT_QUOTE_STYLE));
        s.put("replyAfterQuote", new BooleanSetting(Account.DEFAULT_REPLY_AFTER_QUOTE));
        s.put("stripSignature", new BooleanSetting(Account.DEFAULT_STRIP_SIGNATURE)); // added to version 2
        s.put("ring", new BooleanSetting(true));
        s.put("ringtone", new RingtoneSetting("content://settings/system/notification_sound"));
        s.put("saveAllHeaders", new BooleanSetting(true));
        s.put("searchableFolders",
              new EnumSetting(Account.Searchable.class, Account.Searchable.ALL));
        s.put("sentFolderName", new StringSetting("Sent"));
        s.put("showPicturesEnum",
              new EnumSetting(Account.ShowPictures.class, Account.ShowPictures.NEVER));
        s.put("signatureBeforeQuotedText", new BooleanSetting(false));
        s.put("spamFolderName", new StringSetting("Spam"));
        s.put("subscribedFoldersOnly", new BooleanSetting(false));
        s.put("syncRemoteDeletions", new BooleanSetting(true));
        s.put("trashFolderName", new StringSetting("Trash"));
        s.put("useCompression.MOBILE", new BooleanSetting(true));
        s.put("useCompression.OTHER", new BooleanSetting(true));
        s.put("useCompression.WIFI", new BooleanSetting(true));
        s.put("vibrate", new BooleanSetting(false));
        s.put("vibratePattern", new IntegerResourceSetting(0,
                R.array.account_settings_vibrate_pattern_values));
        s.put("vibrateTimes", new IntegerResourceSetting(5,
                R.array.account_settings_vibrate_times_label));
=======
        s.put("archiveFolderName", Settings.versions(
                new V(1, new StringSetting("Archive"))
            ));
        s.put("autoExpandFolderName", Settings.versions(
                new V(1, new StringSetting("INBOX"))
            ));
        s.put("automaticCheckIntervalMinutes", Settings.versions(
                new V(1, new IntegerResourceSetting(-1,
                        R.array.account_settings_check_frequency_values))
            ));
        s.put("chipColor", Settings.versions(
                new V(1, new ColorSetting(0xFF0000FF))
            ));
        s.put("cryptoApp", Settings.versions(
                new V(1, new StringSetting(Apg.NAME))
            ));
        s.put("cryptoAutoEncrypt", Settings.versions(
                new V(3, new BooleanSetting(false))
            ));
        s.put("cryptoAutoSignature", Settings.versions(
                new V(1, new BooleanSetting(false))
            ));
        s.put("defaultQuotedTextShown", Settings.versions(
                new V(1, new BooleanSetting(Account.DEFAULT_QUOTED_TEXT_SHOWN))
            ));
        s.put("deletePolicy", Settings.versions(
                new V(1, new DeletePolicySetting(Account.DELETE_POLICY_NEVER))
            ));
        s.put("displayCount", Settings.versions(
                new V(1, new IntegerResourceSetting(K9.DEFAULT_VISIBLE_LIMIT,
                        R.array.account_settings_display_count_values))
            ));
        s.put("draftsFolderName", Settings.versions(
                new V(1, new StringSetting("Drafts"))
            ));
        s.put("enableMoveButtons", Settings.versions(
                new V(1, new BooleanSetting(false))
            ));
        s.put("expungePolicy", Settings.versions(
                new V(1, new StringResourceSetting(Account.EXPUNGE_IMMEDIATELY,
                        R.array.account_setup_expunge_policy_values))
            ));
        s.put("folderDisplayMode", Settings.versions(
                new V(1, new EnumSetting(FolderMode.class, FolderMode.NOT_SECOND_CLASS))
            ));
        s.put("folderPushMode", Settings.versions(
                new V(1, new EnumSetting(FolderMode.class, FolderMode.FIRST_CLASS))
            ));
        s.put("folderSyncMode", Settings.versions(
                new V(1, new EnumSetting(FolderMode.class, FolderMode.FIRST_CLASS))
            ));
        s.put("folderTargetMode", Settings.versions(
                new V(1, new EnumSetting(FolderMode.class, FolderMode.NOT_SECOND_CLASS))
            ));
        s.put("goToUnreadMessageSearch", Settings.versions(
                new V(1, new BooleanSetting(false))
            ));
        s.put("hideButtonsEnum", Settings.versions(
                new V(1, new EnumSetting(ScrollButtons.class, ScrollButtons.NEVER))
            ));
        s.put("hideMoveButtonsEnum", Settings.versions(
                new V(1, new EnumSetting(ScrollButtons.class, ScrollButtons.NEVER))
            ));
        s.put("idleRefreshMinutes", Settings.versions(
                new V(1, new IntegerResourceSetting(24, R.array.idle_refresh_period_values))
            ));
        s.put("inboxFolderName", Settings.versions(
                new V(1, new StringSetting("INBOX"))
            ));
        s.put("led", Settings.versions(
                new V(1, new BooleanSetting(true))
            ));
        s.put("ledColor", Settings.versions(
                new V(1, new ColorSetting(0xFF0000FF))
            ));
        s.put("localStorageProvider", Settings.versions(
                new V(1, new StorageProviderSetting())
            ));
        s.put("maxPushFolders", Settings.versions(
                new V(1, new IntegerRangeSetting(0, 100, 10))
            ));
        s.put("maximumAutoDownloadMessageSize", Settings.versions(
                new V(1, new IntegerResourceSetting(32768,
                        R.array.account_settings_autodownload_message_size_values))
            ));
        s.put("maximumPolledMessageAge", Settings.versions(
                new V(1, new IntegerResourceSetting(-1,
                        R.array.account_settings_message_age_values))
            ));
        s.put("messageFormat", Settings.versions(
                new V(1, new EnumSetting(Account.MessageFormat.class,
                        Account.DEFAULT_MESSAGE_FORMAT))
            ));
        s.put("messageFormatAuto", Settings.versions(
                new V(2, new BooleanSetting(Account.DEFAULT_MESSAGE_FORMAT_AUTO))
            ));
        s.put("messageReadReceipt", Settings.versions(
                new V(1, new BooleanSetting(Account.DEFAULT_MESSAGE_READ_RECEIPT))
            ));
        s.put("notificationUnreadCount", Settings.versions(
                new V(1, new BooleanSetting(true))
            ));
        s.put("notifyMailCheck", Settings.versions(
                new V(1, new BooleanSetting(false))
            ));
        s.put("notifyNewMail", Settings.versions(
                new V(1, new BooleanSetting(false))
            ));
        s.put("notifySelfNewMail", Settings.versions(
                new V(1, new BooleanSetting(true))
            ));
        s.put("pushPollOnConnect", Settings.versions(
                new V(1, new BooleanSetting(true))
            ));
        s.put("quotePrefix", Settings.versions(
                new V(1, new StringSetting(Account.DEFAULT_QUOTE_PREFIX))
            ));
        s.put("quoteStyle", Settings.versions(
                new V(1, new EnumSetting(Account.QuoteStyle.class, Account.DEFAULT_QUOTE_STYLE))
            ));
        s.put("replyAfterQuote", Settings.versions(
                new V(1, new BooleanSetting(Account.DEFAULT_REPLY_AFTER_QUOTE))
            ));
        s.put("ring", Settings.versions(
                new V(1, new BooleanSetting(true))
            ));
        s.put("ringtone", Settings.versions(
                new V(1, new RingtoneSetting("content://settings/system/notification_sound"))
            ));
        s.put("saveAllHeaders", Settings.versions(
                new V(1, new BooleanSetting(true))
            ));
        s.put("searchableFolders", Settings.versions(
                new V(1, new EnumSetting(Account.Searchable.class, Account.Searchable.ALL))
            ));
        s.put("sentFolderName", Settings.versions(
                new V(1, new StringSetting("Sent"))
            ));
        s.put("showPicturesEnum", Settings.versions(
                new V(1, new EnumSetting(Account.ShowPictures.class, Account.ShowPictures.NEVER))
            ));
        s.put("signatureBeforeQuotedText", Settings.versions(
                new V(1, new BooleanSetting(false))
            ));
        s.put("spamFolderName", Settings.versions(
                new V(1, new StringSetting("Spam"))
            ));
        s.put("stripSignature", Settings.versions(
                new V(2, new BooleanSetting(Account.DEFAULT_STRIP_SIGNATURE))
            ));
        s.put("subscribedFoldersOnly", Settings.versions(
                new V(1, new BooleanSetting(false))
            ));
        s.put("syncRemoteDeletions", Settings.versions(
                new V(1, new BooleanSetting(true))
            ));
        s.put("trashFolderName", Settings.versions(
                new V(1, new StringSetting("Trash"))
            ));
        s.put("useCompression.MOBILE", Settings.versions(
                new V(1, new BooleanSetting(true))
            ));
        s.put("useCompression.OTHER", Settings.versions(
                new V(1, new BooleanSetting(true))
            ));
        s.put("useCompression.WIFI", Settings.versions(
                new V(1, new BooleanSetting(true))
            ));
        s.put("vibrate", Settings.versions(
                new V(1, new BooleanSetting(false))
            ));
        s.put("vibratePattern", Settings.versions(
                new V(1, new IntegerResourceSetting(0,
                R.array.account_settings_vibrate_pattern_values))
            ));
        s.put("vibrateTimes", Settings.versions(
                new V(1, new IntegerResourceSetting(5,
                R.array.account_settings_vibrate_times_label))
            ));
>>>>>>> 61ca1a2a

        SETTINGS = Collections.unmodifiableMap(s);

        Map<Integer, SettingsUpgrader> u = new HashMap<Integer, SettingsUpgrader>();
        UPGRADERS = Collections.unmodifiableMap(u);
    }

    public static Map<String, Object> validate(int version, Map<String, String> importedSettings,
            boolean useDefaultValues) {
        return Settings.validate(version, SETTINGS, importedSettings, useDefaultValues);
    }

    public static Set<String> upgrade(int version, Map<String, Object> validatedSettings) {
        return Settings.upgrade(version, UPGRADERS, SETTINGS, validatedSettings);
    }

    public static Map<String, String> convert(Map<String, Object> settings) {
        return Settings.convert(settings, SETTINGS);
    }

    public static Map<String, String> getAccountSettings(SharedPreferences storage, String uuid) {
        Map<String, String> result = new HashMap<String, String>();
        String prefix = uuid + ".";
        for (String key : SETTINGS.keySet()) {
            String value = storage.getString(prefix + key, null);
            if (value != null) {
                result.put(key, value);
            }
        }
        return result;
    }

    /**
     * An integer resource setting.
     *
     * <p>
     * Basically a {@link PseudoEnumSetting} that is initialized from a resource array containing
     * integer strings.
     * </p>
     */
    public static class IntegerResourceSetting extends PseudoEnumSetting<Integer> {
        private final Map<Integer, String> mMapping;

        public IntegerResourceSetting(int defaultValue, int resId) {
            super(defaultValue);

            Map<Integer, String> mapping = new HashMap<Integer, String>();
            String[] values = K9.app.getResources().getStringArray(resId);
            for (String value : values) {
                int intValue = Integer.parseInt(value);
                mapping.put(intValue, value);
            }
            mMapping = Collections.unmodifiableMap(mapping);
        }

        @Override
        protected Map<Integer, String> getMapping() {
            return mMapping;
        }

        @Override
        public Object fromString(String value) throws InvalidSettingValueException {
            try {
                return Integer.parseInt(value);
            } catch (NumberFormatException e) {
                throw new InvalidSettingValueException();
            }
        }
    }

    /**
     * A string resource setting.
     *
     * <p>
     * Basically a {@link PseudoEnumSetting} that is initialized from a resource array.
     * </p>
     */
    public static class StringResourceSetting extends PseudoEnumSetting<String> {
        private final Map<String, String> mMapping;

        public StringResourceSetting(String defaultValue, int resId) {
            super(defaultValue);

            Map<String, String> mapping = new HashMap<String, String>();
            String[] values = K9.app.getResources().getStringArray(resId);
            for (String value : values) {
                mapping.put(value, value);
            }
            mMapping = Collections.unmodifiableMap(mapping);
        }

        @Override
        protected Map<String, String> getMapping() {
            return mMapping;
        }

        @Override
        public Object fromString(String value) throws InvalidSettingValueException {
            if (!mMapping.containsKey(value)) {
                throw new InvalidSettingValueException();
            }
            return value;
        }
    }

    /**
     * The notification ringtone setting.
     */
    public static class RingtoneSetting extends SettingsDescription {
        public RingtoneSetting(String defaultValue) {
            super(defaultValue);
        }

        @Override
        public Object fromString(String value) {
            //TODO: add validation
            return value;
        }
    }

    /**
     * The storage provider setting.
     */
    public static class StorageProviderSetting extends SettingsDescription {
        public StorageProviderSetting() {
            super(null);
        }

        @Override
        public Object getDefaultValue() {
            return StorageManager.getInstance(K9.app).getDefaultProviderId();
        }

        @Override
        public Object fromString(String value) {
            StorageManager storageManager = StorageManager.getInstance(K9.app);
            Map<String, String> providers = storageManager.getAvailableProviders();
            if (providers.containsKey(value)) {
                return value;
            }
            throw new RuntimeException("Validation failed");
        }
    }

    /**
     * The delete policy setting.
     */
    public static class DeletePolicySetting extends PseudoEnumSetting<Integer> {
        private Map<Integer, String> mMapping;

        public DeletePolicySetting(int defaultValue) {
            super(defaultValue);
            Map<Integer, String> mapping = new HashMap<Integer, String>();
            mapping.put(Account.DELETE_POLICY_NEVER, "NEVER");
            mapping.put(Account.DELETE_POLICY_ON_DELETE, "DELETE");
            mapping.put(Account.DELETE_POLICY_MARK_AS_READ, "MARK_AS_READ");
            mMapping = Collections.unmodifiableMap(mapping);
        }

        @Override
        protected Map<Integer, String> getMapping() {
            return mMapping;
        }

        @Override
        public Object fromString(String value) throws InvalidSettingValueException {
            try {
                Integer deletePolicy = Integer.parseInt(value);
                if (mMapping.containsKey(deletePolicy)) {
                    return deletePolicy;
                }
            } catch (NumberFormatException e) {
                /* do nothing */
            }

            throw new InvalidSettingValueException();
        }
    }
}<|MERGE_RESOLUTION|>--- conflicted
+++ resolved
@@ -25,77 +25,6 @@
         Map<String, TreeMap<Integer, SettingsDescription>> s =
             new LinkedHashMap<String, TreeMap<Integer, SettingsDescription>>();
 
-<<<<<<< HEAD
-        s.put("archiveFolderName", new StringSetting("Archive"));
-        s.put("autoExpandFolderName", new StringSetting("INBOX"));
-        s.put("automaticCheckIntervalMinutes",
-              new IntegerResourceSetting(-1, R.array.account_settings_check_frequency_values));
-        s.put("chipColor", new ColorSetting(0xFF0000FF));
-        s.put("cryptoApp", new StringSetting(Apg.NAME));
-        s.put("cryptoAutoSignature", new BooleanSetting(false));
-        s.put("cryptoAutoEncrypt", new BooleanSetting(false)); // added to version 3
-        s.put("defaultQuotedTextShown", new BooleanSetting(Account.DEFAULT_QUOTED_TEXT_SHOWN));
-        s.put("deletePolicy", new DeletePolicySetting(Account.DELETE_POLICY_NEVER));
-        s.put("displayCount", new IntegerResourceSetting(K9.DEFAULT_VISIBLE_LIMIT,
-                R.array.account_settings_display_count_values));
-        s.put("draftsFolderName", new StringSetting("Drafts"));
-        s.put("enableMoveButtons", new BooleanSetting(false));
-        s.put("expungePolicy", new StringResourceSetting(Account.EXPUNGE_IMMEDIATELY,
-                R.array.account_setup_expunge_policy_values));
-        s.put("folderDisplayMode", new EnumSetting(FolderMode.class, FolderMode.NOT_SECOND_CLASS));
-        s.put("folderPushMode", new EnumSetting(FolderMode.class, FolderMode.FIRST_CLASS));
-        s.put("folderSyncMode", new EnumSetting(FolderMode.class, FolderMode.FIRST_CLASS));
-        s.put("folderTargetMode", new EnumSetting(FolderMode.class, FolderMode.NOT_SECOND_CLASS));
-        s.put("goToUnreadMessageSearch", new BooleanSetting(false));
-        s.put("hideButtonsEnum", new EnumSetting(ScrollButtons.class, ScrollButtons.NEVER));
-        s.put("hideMoveButtonsEnum", new EnumSetting(ScrollButtons.class, ScrollButtons.NEVER));
-        s.put("idleRefreshMinutes", new IntegerResourceSetting(24,
-                R.array.idle_refresh_period_values));
-        s.put("inboxFolderName", new StringSetting("INBOX"));
-        s.put("led", new BooleanSetting(true));
-        s.put("ledColor", new ColorSetting(0xFF0000FF));
-        s.put("localStorageProvider", new StorageProviderSetting());
-        s.put("maxPushFolders", new IntegerRangeSetting(0, 100, 10));
-        s.put("maximumAutoDownloadMessageSize", new IntegerResourceSetting(32768,
-                R.array.account_settings_autodownload_message_size_values));
-        s.put("maximumPolledMessageAge", new IntegerResourceSetting(-1,
-                R.array.account_settings_message_age_values));
-        s.put("messageFormat",
-              new EnumSetting(Account.MessageFormat.class, Account.DEFAULT_MESSAGE_FORMAT));
-        s.put("messageFormatAuto", new BooleanSetting(Account.DEFAULT_MESSAGE_FORMAT_AUTO)); // added to version 2
-        s.put("messageReadReceipt", new BooleanSetting(Account.DEFAULT_MESSAGE_READ_RECEIPT));
-        s.put("notificationUnreadCount", new BooleanSetting(true));
-        s.put("notifyMailCheck", new BooleanSetting(false));
-        s.put("notifyNewMail", new BooleanSetting(false));
-        s.put("notifySelfNewMail", new BooleanSetting(true));
-        s.put("pushPollOnConnect", new BooleanSetting(true));
-        s.put("quotePrefix", new StringSetting(Account.DEFAULT_QUOTE_PREFIX));
-        s.put("quoteStyle",
-              new EnumSetting(Account.QuoteStyle.class, Account.DEFAULT_QUOTE_STYLE));
-        s.put("replyAfterQuote", new BooleanSetting(Account.DEFAULT_REPLY_AFTER_QUOTE));
-        s.put("stripSignature", new BooleanSetting(Account.DEFAULT_STRIP_SIGNATURE)); // added to version 2
-        s.put("ring", new BooleanSetting(true));
-        s.put("ringtone", new RingtoneSetting("content://settings/system/notification_sound"));
-        s.put("saveAllHeaders", new BooleanSetting(true));
-        s.put("searchableFolders",
-              new EnumSetting(Account.Searchable.class, Account.Searchable.ALL));
-        s.put("sentFolderName", new StringSetting("Sent"));
-        s.put("showPicturesEnum",
-              new EnumSetting(Account.ShowPictures.class, Account.ShowPictures.NEVER));
-        s.put("signatureBeforeQuotedText", new BooleanSetting(false));
-        s.put("spamFolderName", new StringSetting("Spam"));
-        s.put("subscribedFoldersOnly", new BooleanSetting(false));
-        s.put("syncRemoteDeletions", new BooleanSetting(true));
-        s.put("trashFolderName", new StringSetting("Trash"));
-        s.put("useCompression.MOBILE", new BooleanSetting(true));
-        s.put("useCompression.OTHER", new BooleanSetting(true));
-        s.put("useCompression.WIFI", new BooleanSetting(true));
-        s.put("vibrate", new BooleanSetting(false));
-        s.put("vibratePattern", new IntegerResourceSetting(0,
-                R.array.account_settings_vibrate_pattern_values));
-        s.put("vibrateTimes", new IntegerResourceSetting(5,
-                R.array.account_settings_vibrate_times_label));
-=======
         s.put("archiveFolderName", Settings.versions(
                 new V(1, new StringSetting("Archive"))
             ));
@@ -275,7 +204,6 @@
                 new V(1, new IntegerResourceSetting(5,
                 R.array.account_settings_vibrate_times_label))
             ));
->>>>>>> 61ca1a2a
 
         SETTINGS = Collections.unmodifiableMap(s);
 
