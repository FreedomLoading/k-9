--- conflicted
+++ resolved
@@ -447,20 +447,7 @@
         fontSizes.save(editor);
     }
 
-<<<<<<< HEAD
-    @Override
-    public void onCreate() {
-        maybeSetupStrictMode();
-        super.onCreate();
-        app = this;
-
-
-        galleryBuggy = checkForBuggyGallery();
-
-        Preferences prefs = Preferences.getPreferences(this);
-=======
     public static void loadPrefs(Preferences prefs) {
->>>>>>> 807f85d3
         SharedPreferences sprefs = prefs.getPreferences();
 
         DEBUG = sprefs.getBoolean("enableDebugLogging", false);
