--- conflicted
+++ resolved
@@ -451,8 +451,7 @@
         }
     }
 
-<<<<<<< HEAD
-    private void doRefreshRemote(final Account account, MessagingListener listener) {
+    private void doRefreshRemote(final Account account, final MessagingListener listener) {
         // It is possible that multiple threads may try to refresh the same account at the same time.
         // Currently, this can happen immediately after the account is setup initially, and is
         // generally a bad thing. Let's use a hack to prevent this from happening.
@@ -461,49 +460,18 @@
             put("doRefreshRemote", listener, new Runnable() {
                 @Override
                 public void run() {
-                    doRefreshRemoteSynchronous(account);
+                    doRefreshRemoteSynchronous(account, listener);
                     mCurrentlyRefreshing.remove(account);
                 }
             });
         }
     }
     
-    private void doRefreshRemoteSynchronous(final Account account) {
+    private void doRefreshRemoteSynchronous(final Account account, final MessagingListener listener) {
         List<? extends Folder> localFolders = null;
         try {
             Store remoteStore = account.getRemoteStore();
             List<? extends Folder> remoteFolders = remoteStore.getPersonalNamespaces(true);
-=======
-    private void doRefreshRemote(final Account account, final MessagingListener listener) {
-        put("doRefreshRemote", listener, new Runnable() {
-            @Override
-            public void run() {
-                List <? extends Folder > localFolders = null;
-                try {
-                    Store store = account.getRemoteStore();
-
-                    List <? extends Folder > remoteFolders = store.getPersonalNamespaces(false);
-
-                    LocalStore localStore = account.getLocalStore();
-                    HashSet<String> remoteFolderNames = new HashSet<String>();
-                    List<LocalFolder> foldersToCreate = new LinkedList<LocalFolder>();
-
-                    localFolders = localStore.getPersonalNamespaces(false);
-                    HashSet<String> localFolderNames = new HashSet<String>();
-                    for (Folder localFolder : localFolders) {
-                        localFolderNames.add(localFolder.getName());
-                    }
-                    for (Folder remoteFolder : remoteFolders) {
-                        if (localFolderNames.contains(remoteFolder.getName()) == false) {
-                            LocalFolder localFolder = localStore.getFolder(remoteFolder.getName());
-                            foldersToCreate.add(localFolder);
-                        }
-                        remoteFolderNames.add(remoteFolder.getName());
-                    }
-                    localStore.createFolders(foldersToCreate, account.getDisplayCount());
-
-                    localFolders = localStore.getPersonalNamespaces(false);
->>>>>>> e88fbf43
 
             LocalStore localStore = account.getLocalStore();
             localFolders = localStore.getPersonalNamespaces(false);
@@ -514,15 +482,14 @@
             localFolders = localStore.getPersonalNamespaces(false);
             Folder[] folderArray = localFolders.toArray(EMPTY_FOLDER_ARRAY);
 
-<<<<<<< HEAD
-            for (MessagingListener l : getListeners()) {
+            for (MessagingListener l : getListeners(listener)) {
                 l.listFolders(account, folderArray);
             }
-            for (MessagingListener l : getListeners()) {
+            for (MessagingListener l : getListeners(listener)) {
                 l.listFoldersFinished(account);
             }
         } catch (Exception e) {
-            for (MessagingListener l : getListeners()) {
+            for (MessagingListener l : getListeners(listener)) {
                 l.listFoldersFailed(account, "");
             }
             addErrorMessage(account, null, e);
@@ -530,25 +497,6 @@
             if (localFolders != null) {
                 for (Folder localFolder : localFolders) {
                     closeFolder(localFolder);
-=======
-                    for (MessagingListener l : getListeners(listener)) {
-                        l.listFolders(account, folderArray);
-                    }
-                    for (MessagingListener l : getListeners(listener)) {
-                        l.listFoldersFinished(account);
-                    }
-                } catch (Exception e) {
-                    for (MessagingListener l : getListeners(listener)) {
-                        l.listFoldersFailed(account, "");
-                    }
-                    addErrorMessage(account, null, e);
-                } finally {
-                    if (localFolders != null) {
-                        for (Folder localFolder : localFolders) {
-                            closeFolder(localFolder);
-                        }
-                    }
->>>>>>> e88fbf43
                 }
             }
         }
@@ -4388,11 +4336,6 @@
         }
 
         NotificationSetting n = account.getNotificationSetting();
-
-<<<<<<< HEAD
-        configureNotification(notif, (n.shouldRing() ?  n.getRingtone() : null), (n.shouldVibrate() ? n.getVibration() : null),
-                (n.isLed() ?  n.getLedColor()  : null), K9.NOTIFICATION_LED_BLINK_SLOW, ringAndVibrate);
-=======
         configureNotification(
                 notif,
                 (n.shouldRing()) ?  n.getRingtone() : null,
@@ -4400,7 +4343,6 @@
                 (n.isLed()) ? Integer.valueOf(n.getLedColor()) : null,
                 K9.NOTIFICATION_LED_BLINK_SLOW,
                 ringAndVibrate);
->>>>>>> e88fbf43
 
         notifMgr.notify(account.getAccountNumber(), notif);
     }
