--- conflicted
+++ resolved
@@ -133,14 +133,7 @@
     private String getOwnerName() {
         String name = null;
         try {
-<<<<<<< HEAD
-            // TODO - find some way to get the user's real name
-            // what we did here didn't work on recent android
-            // and would print things like their gmail address
-            //  name = Contacts.getInstance(this).getOwnerName();
-=======
             name = getDefaultAccountName();
->>>>>>> 41b039b6
         } catch (Exception e) {
             Log.e(K9.LOG_TAG, "Could not get default account name", e);
         }
