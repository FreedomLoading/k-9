--- conflicted
+++ resolved
@@ -81,16 +81,9 @@
 
         addPreferencesFromResource(R.xml.folder_settings_preferences);
 
-<<<<<<< HEAD
-        //ASH Preference category = findPreference(PREFERENCE_TOP_CATERGORY);
+        String displayName = FolderInfoHolder.getDisplayName(this, mAccount, mFolder.getName());
         PreferenceCategory category = (PreferenceCategory)findPreference(PREFERENCE_TOP_CATERGORY);
-        String displayName = FolderInfoHolder.getDisplayName(this, mFolder);
-        category.setTitle(displayName); // ASH folderName
-=======
-        String displayName = FolderInfoHolder.getDisplayName(this, mAccount, mFolder.getName());
-        Preference category = findPreference(PREFERENCE_TOP_CATERGORY);
         category.setTitle(displayName);
->>>>>>> 3060fd06
 
 
         mInTopGroup = (CheckBoxPreference)findPreference(PREFERENCE_IN_TOP_GROUP);
