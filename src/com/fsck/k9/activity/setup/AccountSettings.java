
package com.fsck.k9.activity.setup;

import android.content.Context;
import android.content.Intent;
import android.content.SharedPreferences;
import android.os.AsyncTask;
import android.os.Bundle;
import android.os.Vibrator;
import android.preference.*;
import android.util.Log;
import android.view.KeyEvent;

import java.util.Iterator;
import java.util.Map;
import java.util.LinkedList;
import java.util.List;

import com.fsck.k9.Account;
import com.fsck.k9.Account.FolderMode;
import com.fsck.k9.Account.QuoteStyle;
import com.fsck.k9.Account.ScrollButtons;
import com.fsck.k9.K9;
import com.fsck.k9.NotificationSetting;
import com.fsck.k9.Preferences;
import com.fsck.k9.R;
import com.fsck.k9.mail.Folder;
import com.fsck.k9.activity.ChooseFolder;
import com.fsck.k9.activity.ChooseIdentity;
import com.fsck.k9.activity.ColorPickerDialog;
import com.fsck.k9.activity.K9PreferenceActivity;
import com.fsck.k9.activity.ManageIdentities;
import com.fsck.k9.crypto.Apg;
import com.fsck.k9.mail.Store;
import com.fsck.k9.service.MailService;

import com.fsck.k9.mail.store.StorageManager;
import com.fsck.k9.mail.store.LocalStore.LocalFolder;


public class AccountSettings extends K9PreferenceActivity {
    private static final String EXTRA_ACCOUNT = "account";

    private static final int SELECT_AUTO_EXPAND_FOLDER = 1;

    private static final int ACTIVITY_MANAGE_IDENTITIES = 2;

    private static final String PREFERENCE_SCREEN_COMPOSING = "composing";

    private static final String PREFERENCE_DESCRIPTION = "account_description";
    private static final String PREFERENCE_COMPOSITION = "composition";
    private static final String PREFERENCE_MANAGE_IDENTITIES = "manage_identities";
    private static final String PREFERENCE_FREQUENCY = "account_check_frequency";
    private static final String PREFERENCE_DISPLAY_COUNT = "account_display_count";
    private static final String PREFERENCE_DEFAULT = "account_default";
    private static final String PREFERENCE_HIDE_BUTTONS = "hide_buttons_enum";
    private static final String PREFERENCE_SHOW_PICTURES = "show_pictures_enum";
    private static final String PREFERENCE_NOTIFY = "account_notify";
    private static final String PREFERENCE_NOTIFY_SELF = "account_notify_self";
    private static final String PREFERENCE_NOTIFY_SYNC = "account_notify_sync";
    private static final String PREFERENCE_VIBRATE = "account_vibrate";
    private static final String PREFERENCE_VIBRATE_PATTERN = "account_vibrate_pattern";
    private static final String PREFERENCE_VIBRATE_TIMES = "account_vibrate_times";
    private static final String PREFERENCE_RINGTONE = "account_ringtone";
    private static final String PREFERENCE_NOTIFICATION_LED = "account_led";
    private static final String PREFERENCE_INCOMING = "incoming";
    private static final String PREFERENCE_OUTGOING = "outgoing";
    private static final String PREFERENCE_DISPLAY_MODE = "folder_display_mode";
    private static final String PREFERENCE_SYNC_MODE = "folder_sync_mode";
    private static final String PREFERENCE_PUSH_MODE = "folder_push_mode";
    private static final String PREFERENCE_PUSH_POLL_ON_CONNECT = "push_poll_on_connect";
    private static final String PREFERENCE_MAX_PUSH_FOLDERS = "max_push_folders";
    private static final String PREFERENCE_IDLE_REFRESH_PERIOD = "idle_refresh_period";
    private static final String PREFERENCE_TARGET_MODE = "folder_target_mode";
    private static final String PREFERENCE_DELETE_POLICY = "delete_policy";
    private static final String PREFERENCE_EXPUNGE_POLICY = "expunge_policy";
    private static final String PREFERENCE_AUTO_EXPAND_FOLDER = "account_setup_auto_expand_folder";
    private static final String PREFERENCE_SEARCHABLE_FOLDERS = "searchable_folders";
    private static final String PREFERENCE_CHIP_COLOR = "chip_color";
    private static final String PREFERENCE_LED_COLOR = "led_color";
    private static final String PREFERENCE_NOTIFICATION_OPENS_UNREAD = "notification_opens_unread";
    private static final String PREFERENCE_NOTIFICATION_UNREAD_COUNT = "notification_unread_count";
    private static final String PREFERENCE_MESSAGE_AGE = "account_message_age";
    private static final String PREFERENCE_MESSAGE_SIZE = "account_autodownload_size";
    private static final String PREFERENCE_SAVE_ALL_HEADERS = "account_save_all_headers";
    private static final String PREFERENCE_MESSAGE_FORMAT = "message_format";
    private static final String PREFERENCE_QUOTE_PREFIX = "account_quote_prefix";
    private static final String PREFERENCE_QUOTE_STYLE = "quote_style";
    private static final String PREFERENCE_REPLY_AFTER_QUOTE = "reply_after_quote";
    private static final String PREFERENCE_SYNC_REMOTE_DELETIONS = "account_sync_remote_deletetions";
    private static final String PREFERENCE_CRYPTO_APP = "crypto_app";
    private static final String PREFERENCE_CRYPTO_AUTO_SIGNATURE = "crypto_auto_signature";

    private static final String PREFERENCE_LOCAL_STORAGE_PROVIDER = "local_storage_provider";


    private static final String PREFERENCE_ARCHIVE_FOLDER = "archive_folder";
    private static final String PREFERENCE_DRAFTS_FOLDER = "drafts_folder";
    private static final String PREFERENCE_SENT_FOLDER = "sent_folder";
    private static final String PREFERENCE_SPAM_FOLDER = "spam_folder";
    private static final String PREFERENCE_TRASH_FOLDER = "trash_folder";



    private Account mAccount;
    private boolean mIsMoveCapable = false;
    private boolean mIsPushCapable = false;
    private boolean mIsExpungeCapable = false;

    private PreferenceScreen mComposingScreen;

    private EditTextPreference mAccountDescription;
    private ListPreference mCheckFrequency;
    private ListPreference mDisplayCount;
    private ListPreference mMessageAge;
    private ListPreference mMessageSize;
    private CheckBoxPreference mAccountDefault;
    private CheckBoxPreference mAccountNotify;
    private CheckBoxPreference mAccountNotifySelf;
    private ListPreference mAccountScrollButtons;
    private ListPreference mAccountShowPictures;
    private CheckBoxPreference mAccountNotifySync;
    private CheckBoxPreference mAccountVibrate;
    private CheckBoxPreference mAccountLed;
    private ListPreference mAccountVibratePattern;
    private ListPreference mAccountVibrateTimes;
    private RingtonePreference mAccountRingtone;
    private ListPreference mDisplayMode;
    private ListPreference mSyncMode;
    private ListPreference mPushMode;
    private ListPreference mTargetMode;
    private ListPreference mDeletePolicy;
    private ListPreference mExpungePolicy;
    private ListPreference mSearchableFolders;
    private ListPreference mAutoExpandFolder;
    private Preference mChipColor;
    private Preference mLedColor;
    private boolean mIncomingChanged = false;
    private CheckBoxPreference mNotificationOpensUnread;
    private CheckBoxPreference mNotificationUnreadCount;
    private ListPreference mMessageFormat;
    private ListPreference mQuoteStyle;
    private EditTextPreference mAccountQuotePrefix;
    private CheckBoxPreference mReplyAfterQuote;
    private CheckBoxPreference mSyncRemoteDeletions;
    private CheckBoxPreference mSaveAllHeaders;
    private CheckBoxPreference mPushPollOnConnect;
    private ListPreference mIdleRefreshPeriod;
    private ListPreference mMaxPushFolders;
    private ListPreference mCryptoApp;
    private CheckBoxPreference mCryptoAutoSignature;

    private ListPreference mLocalStorageProvider;


    private ListPreference mArchiveFolder;
    private ListPreference mDraftsFolder;
    private ListPreference mSentFolder;
    private ListPreference mSpamFolder;
    private ListPreference mTrashFolder;


    public static void actionSettings(Context context, Account account) {
        Intent i = new Intent(context, AccountSettings.class);
        i.putExtra(EXTRA_ACCOUNT, account.getUuid());
        context.startActivity(i);
    }

    @Override
    public void onCreate(Bundle savedInstanceState) {
        super.onCreate(savedInstanceState);

        String accountUuid = getIntent().getStringExtra(EXTRA_ACCOUNT);
        mAccount = Preferences.getPreferences(this).getAccount(accountUuid);

        try {
            final Store store = mAccount.getRemoteStore();
            mIsMoveCapable = store.isMoveCapable();
            mIsPushCapable = store.isPushCapable();
            mIsExpungeCapable = store.isExpungeCapable();
        } catch (Exception e) {
            Log.e(K9.LOG_TAG, "Could not get remote store", e);
        }

        addPreferencesFromResource(R.xml.account_settings_preferences);

        mAccountDescription = (EditTextPreference) findPreference(PREFERENCE_DESCRIPTION);
        mAccountDescription.setSummary(mAccount.getDescription());
        mAccountDescription.setText(mAccount.getDescription());
        mAccountDescription.setOnPreferenceChangeListener(new Preference.OnPreferenceChangeListener() {
            public boolean onPreferenceChange(Preference preference, Object newValue) {
                final String summary = newValue.toString();
                mAccountDescription.setSummary(summary);
                mAccountDescription.setText(summary);
                return false;
            }
        });

        mMessageFormat = (ListPreference) findPreference(PREFERENCE_MESSAGE_FORMAT);
        mMessageFormat.setValue(mAccount.getMessageFormat().name());
        mMessageFormat.setSummary(mMessageFormat.getEntry());
        mMessageFormat.setOnPreferenceChangeListener(new Preference.OnPreferenceChangeListener() {
            public boolean onPreferenceChange(Preference preference, Object newValue) {
                final String summary = newValue.toString();
                int index = mMessageFormat.findIndexOfValue(summary);
                mMessageFormat.setSummary(mMessageFormat.getEntries()[index]);
                mMessageFormat.setValue(summary);
                return false;
            }
        });

        mAccountQuotePrefix = (EditTextPreference) findPreference(PREFERENCE_QUOTE_PREFIX);
        mAccountQuotePrefix.setSummary(mAccount.getQuotePrefix());
        mAccountQuotePrefix.setText(mAccount.getQuotePrefix());
        mAccountQuotePrefix.setOnPreferenceChangeListener(new Preference.OnPreferenceChangeListener() {
            @Override
            public boolean onPreferenceChange(Preference preference, Object newValue) {
                final String value = newValue.toString();
                mAccountQuotePrefix.setSummary(value);
                mAccountQuotePrefix.setText(value);
                return false;
            }
        });

        mReplyAfterQuote = (CheckBoxPreference) findPreference(PREFERENCE_REPLY_AFTER_QUOTE);
        mReplyAfterQuote.setChecked(mAccount.isReplyAfterQuote());

        mComposingScreen = (PreferenceScreen) findPreference(PREFERENCE_SCREEN_COMPOSING);

        Preference.OnPreferenceChangeListener quoteStyleListener = new Preference.OnPreferenceChangeListener() {
            @Override
            public boolean onPreferenceChange(Preference preference, Object newValue) {
                final QuoteStyle style = QuoteStyle.valueOf(newValue.toString());
                int index = mQuoteStyle.findIndexOfValue(newValue.toString());
                mQuoteStyle.setSummary(mQuoteStyle.getEntries()[index]);
                if (style == QuoteStyle.PREFIX) {
                    mComposingScreen.addPreference(mAccountQuotePrefix);
                    mComposingScreen.addPreference(mReplyAfterQuote);
                } else if (style == QuoteStyle.HEADER) {
                    mComposingScreen.removePreference(mAccountQuotePrefix);
                    mComposingScreen.removePreference(mReplyAfterQuote);
                }
                return true;
            }
        };
        mQuoteStyle = (ListPreference) findPreference(PREFERENCE_QUOTE_STYLE);
        mQuoteStyle.setValue(mAccount.getQuoteStyle().name());
        mQuoteStyle.setSummary(mQuoteStyle.getEntry());
        mQuoteStyle.setOnPreferenceChangeListener(quoteStyleListener);
        // Call the onPreferenceChange() handler on startup to update the Preference dialogue based
        // upon the existing quote style setting.
        quoteStyleListener.onPreferenceChange(mQuoteStyle, mAccount.getQuoteStyle().name());

        mCheckFrequency = (ListPreference) findPreference(PREFERENCE_FREQUENCY);
        mCheckFrequency.setValue(String.valueOf(mAccount.getAutomaticCheckIntervalMinutes()));
        mCheckFrequency.setSummary(mCheckFrequency.getEntry());
        mCheckFrequency.setOnPreferenceChangeListener(new Preference.OnPreferenceChangeListener() {
            public boolean onPreferenceChange(Preference preference, Object newValue) {
                final String summary = newValue.toString();
                int index = mCheckFrequency.findIndexOfValue(summary);
                mCheckFrequency.setSummary(mCheckFrequency.getEntries()[index]);
                mCheckFrequency.setValue(summary);
                return false;
            }
        });

        mDisplayMode = (ListPreference) findPreference(PREFERENCE_DISPLAY_MODE);
        mDisplayMode.setValue(mAccount.getFolderDisplayMode().name());
        mDisplayMode.setSummary(mDisplayMode.getEntry());
        mDisplayMode.setOnPreferenceChangeListener(new Preference.OnPreferenceChangeListener() {
            public boolean onPreferenceChange(Preference preference, Object newValue) {
                final String summary = newValue.toString();
                int index = mDisplayMode.findIndexOfValue(summary);
                mDisplayMode.setSummary(mDisplayMode.getEntries()[index]);
                mDisplayMode.setValue(summary);
                return false;
            }
        });

        mSyncMode = (ListPreference) findPreference(PREFERENCE_SYNC_MODE);
        mSyncMode.setValue(mAccount.getFolderSyncMode().name());
        mSyncMode.setSummary(mSyncMode.getEntry());
        mSyncMode.setOnPreferenceChangeListener(new Preference.OnPreferenceChangeListener() {
            public boolean onPreferenceChange(Preference preference, Object newValue) {
                final String summary = newValue.toString();
                int index = mSyncMode.findIndexOfValue(summary);
                mSyncMode.setSummary(mSyncMode.getEntries()[index]);
                mSyncMode.setValue(summary);
                return false;
            }
        });

        mPushMode = (ListPreference) findPreference(PREFERENCE_PUSH_MODE);
        mPushMode.setEnabled(mIsPushCapable);
        mPushMode.setValue(mAccount.getFolderPushMode().name());
        mPushMode.setSummary(mPushMode.getEntry());
        mPushMode.setOnPreferenceChangeListener(new Preference.OnPreferenceChangeListener() {
            public boolean onPreferenceChange(Preference preference, Object newValue) {
                final String summary = newValue.toString();
                int index = mPushMode.findIndexOfValue(summary);
                mPushMode.setSummary(mPushMode.getEntries()[index]);
                mPushMode.setValue(summary);
                return false;
            }
        });

        mTargetMode = (ListPreference) findPreference(PREFERENCE_TARGET_MODE);
        mTargetMode.setValue(mAccount.getFolderTargetMode().name());
        mTargetMode.setSummary(mTargetMode.getEntry());
        mTargetMode.setOnPreferenceChangeListener(new Preference.OnPreferenceChangeListener() {
            public boolean onPreferenceChange(Preference preference, Object newValue) {
                final String summary = newValue.toString();
                int index = mTargetMode.findIndexOfValue(summary);
                mTargetMode.setSummary(mTargetMode.getEntries()[index]);
                mTargetMode.setValue(summary);
                return false;
            }
        });

        mDeletePolicy = (ListPreference) findPreference(PREFERENCE_DELETE_POLICY);
        mDeletePolicy.setValue("" + mAccount.getDeletePolicy());
        mDeletePolicy.setSummary(mDeletePolicy.getEntry());
        mDeletePolicy.setOnPreferenceChangeListener(new Preference.OnPreferenceChangeListener() {
            public boolean onPreferenceChange(Preference preference, Object newValue) {
                final String summary = newValue.toString();
                int index = mDeletePolicy.findIndexOfValue(summary);
                mDeletePolicy.setSummary(mDeletePolicy.getEntries()[index]);
                mDeletePolicy.setValue(summary);
                return false;
            }
        });

        mExpungePolicy = (ListPreference) findPreference(PREFERENCE_EXPUNGE_POLICY);
        mExpungePolicy.setEnabled(mIsExpungeCapable);
        mExpungePolicy.setValue(mAccount.getExpungePolicy());
        mExpungePolicy.setSummary(mExpungePolicy.getEntry());
        mExpungePolicy.setOnPreferenceChangeListener(new Preference.OnPreferenceChangeListener() {
            public boolean onPreferenceChange(Preference preference, Object newValue) {
                final String summary = newValue.toString();
                int index = mExpungePolicy.findIndexOfValue(summary);
                mExpungePolicy.setSummary(mExpungePolicy.getEntries()[index]);
                mExpungePolicy.setValue(summary);
                return false;
            }
        });

        mSyncRemoteDeletions = (CheckBoxPreference) findPreference(PREFERENCE_SYNC_REMOTE_DELETIONS);
        mSyncRemoteDeletions.setChecked(mAccount.syncRemoteDeletions());

        mSaveAllHeaders = (CheckBoxPreference) findPreference(PREFERENCE_SAVE_ALL_HEADERS);
        mSaveAllHeaders.setChecked(mAccount.saveAllHeaders());

        mSearchableFolders = (ListPreference) findPreference(PREFERENCE_SEARCHABLE_FOLDERS);
        mSearchableFolders.setValue(mAccount.getSearchableFolders().name());
        mSearchableFolders.setSummary(mSearchableFolders.getEntry());
        mSearchableFolders.setOnPreferenceChangeListener(new Preference.OnPreferenceChangeListener() {
            public boolean onPreferenceChange(Preference preference, Object newValue) {
                final String summary = newValue.toString();
                int index = mSearchableFolders.findIndexOfValue(summary);
                mSearchableFolders.setSummary(mSearchableFolders.getEntries()[index]);
                mSearchableFolders.setValue(summary);
                return false;
            }
        });

        mDisplayCount = (ListPreference) findPreference(PREFERENCE_DISPLAY_COUNT);
        mDisplayCount.setValue(String.valueOf(mAccount.getDisplayCount()));
        mDisplayCount.setSummary(mDisplayCount.getEntry());
        mDisplayCount.setOnPreferenceChangeListener(new Preference.OnPreferenceChangeListener() {
            public boolean onPreferenceChange(Preference preference, Object newValue) {
                final String summary = newValue.toString();
                int index = mDisplayCount.findIndexOfValue(summary);
                mDisplayCount.setSummary(mDisplayCount.getEntries()[index]);
                mDisplayCount.setValue(summary);
                return false;
            }
        });

        mMessageAge = (ListPreference) findPreference(PREFERENCE_MESSAGE_AGE);
        mMessageAge.setValue(String.valueOf(mAccount.getMaximumPolledMessageAge()));
        mMessageAge.setSummary(mMessageAge.getEntry());
        mMessageAge.setOnPreferenceChangeListener(new Preference.OnPreferenceChangeListener() {
            public boolean onPreferenceChange(Preference preference, Object newValue) {
                final String summary = newValue.toString();
                int index = mMessageAge.findIndexOfValue(summary);
                mMessageAge.setSummary(mMessageAge.getEntries()[index]);
                mMessageAge.setValue(summary);
                return false;
            }
        });

        mMessageSize = (ListPreference) findPreference(PREFERENCE_MESSAGE_SIZE);
        mMessageSize.setValue(String.valueOf(mAccount.getMaximumAutoDownloadMessageSize()));
        mMessageSize.setSummary(mMessageSize.getEntry());
        mMessageSize.setOnPreferenceChangeListener(new Preference.OnPreferenceChangeListener() {
            public boolean onPreferenceChange(Preference preference, Object newValue) {
                final String summary = newValue.toString();
                int index = mMessageSize.findIndexOfValue(summary);
                mMessageSize.setSummary(mMessageSize.getEntries()[index]);
                mMessageSize.setValue(summary);
                return false;
            }
        });

        mAccountDefault = (CheckBoxPreference) findPreference(PREFERENCE_DEFAULT);
        mAccountDefault.setChecked(
            mAccount.equals(Preferences.getPreferences(this).getDefaultAccount()));

        mAccountScrollButtons = (ListPreference) findPreference(PREFERENCE_HIDE_BUTTONS);
        mAccountScrollButtons.setValue("" + mAccount.getScrollMessageViewButtons());
        mAccountScrollButtons.setSummary(mAccountScrollButtons.getEntry());
        mAccountScrollButtons.setOnPreferenceChangeListener(new Preference.OnPreferenceChangeListener() {
            public boolean onPreferenceChange(Preference preference, Object newValue) {
                final String summary = newValue.toString();
                int index = mAccountScrollButtons.findIndexOfValue(summary);
                mAccountScrollButtons.setSummary(mAccountScrollButtons.getEntries()[index]);
                mAccountScrollButtons.setValue(summary);
                return false;
            }
        });

<<<<<<< HEAD
=======
        mAccountEnableMoveButtons = (CheckBoxPreference) findPreference(PREFERENCE_ENABLE_MOVE_BUTTONS);
        mAccountEnableMoveButtons.setEnabled(mIsMoveCapable);
        mAccountEnableMoveButtons.setChecked(mAccount.getEnableMoveButtons());

        mAccountScrollMoveButtons = (ListPreference) findPreference(PREFERENCE_HIDE_MOVE_BUTTONS);
        mAccountScrollMoveButtons.setEnabled(mIsMoveCapable);
        mAccountScrollMoveButtons.setValue("" + mAccount.getScrollMessageViewMoveButtons());
        mAccountScrollMoveButtons.setSummary(mAccountScrollMoveButtons.getEntry());
        mAccountScrollMoveButtons.setOnPreferenceChangeListener(new Preference.OnPreferenceChangeListener() {
            public boolean onPreferenceChange(Preference preference, Object newValue) {
                final String summary = newValue.toString();
                int index = mAccountScrollMoveButtons.findIndexOfValue(summary);
                mAccountScrollMoveButtons.setSummary(mAccountScrollMoveButtons.getEntries()[index]);
                mAccountScrollMoveButtons.setValue(summary);
                return false;
            }
        });

>>>>>>> 3b4fcbe6
        mAccountShowPictures = (ListPreference) findPreference(PREFERENCE_SHOW_PICTURES);
        mAccountShowPictures.setValue("" + mAccount.getShowPictures());
        mAccountShowPictures.setSummary(mAccountShowPictures.getEntry());
        mAccountShowPictures.setOnPreferenceChangeListener(new Preference.OnPreferenceChangeListener() {
            public boolean onPreferenceChange(Preference preference, Object newValue) {
                final String summary = newValue.toString();
                int index = mAccountShowPictures.findIndexOfValue(summary);
                mAccountShowPictures.setSummary(mAccountShowPictures.getEntries()[index]);
                mAccountShowPictures.setValue(summary);
                return false;
            }
        });


        mLocalStorageProvider = (ListPreference) findPreference(PREFERENCE_LOCAL_STORAGE_PROVIDER);
        {
            final Map<String, String> providers;
            providers = StorageManager.getInstance(K9.app).getAvailableProviders();
            int i = 0;
            final String[] providerLabels = new String[providers.size()];
            final String[] providerIds = new String[providers.size()];
            for (final Map.Entry<String, String> entry : providers.entrySet()) {
                providerIds[i] = entry.getKey();
                providerLabels[i] = entry.getValue();
                i++;
            }
            mLocalStorageProvider.setEntryValues(providerIds);
            mLocalStorageProvider.setEntries(providerLabels);
            mLocalStorageProvider.setValue(mAccount.getLocalStorageProviderId());
            mLocalStorageProvider.setSummary(providers.get(mAccount.getLocalStorageProviderId()));

            mLocalStorageProvider.setOnPreferenceChangeListener(new Preference.OnPreferenceChangeListener() {
                public boolean onPreferenceChange(Preference preference, Object newValue) {
                    mLocalStorageProvider.setSummary(providers.get(newValue));
                    return true;
                }
            });
        }
        // IMAP-specific preferences

        mPushPollOnConnect = (CheckBoxPreference) findPreference(PREFERENCE_PUSH_POLL_ON_CONNECT);
        mIdleRefreshPeriod = (ListPreference) findPreference(PREFERENCE_IDLE_REFRESH_PERIOD);
        mMaxPushFolders = (ListPreference) findPreference(PREFERENCE_MAX_PUSH_FOLDERS);
        if (mIsPushCapable) {
            mPushPollOnConnect.setChecked(mAccount.isPushPollOnConnect());

            mIdleRefreshPeriod.setValue(String.valueOf(mAccount.getIdleRefreshMinutes()));
            mIdleRefreshPeriod.setSummary(mIdleRefreshPeriod.getEntry());
            mIdleRefreshPeriod.setOnPreferenceChangeListener(new Preference.OnPreferenceChangeListener() {
                public boolean onPreferenceChange(Preference preference, Object newValue) {
                    final String summary = newValue.toString();
                    int index = mIdleRefreshPeriod.findIndexOfValue(summary);
                    mIdleRefreshPeriod.setSummary(mIdleRefreshPeriod.getEntries()[index]);
                    mIdleRefreshPeriod.setValue(summary);
                    return false;
                }
            });

            mMaxPushFolders.setValue(String.valueOf(mAccount.getMaxPushFolders()));
            mMaxPushFolders.setSummary(mMaxPushFolders.getEntry());
            mMaxPushFolders.setOnPreferenceChangeListener(new Preference.OnPreferenceChangeListener() {
                public boolean onPreferenceChange(Preference preference, Object newValue) {
                    final String summary = newValue.toString();
                    int index = mMaxPushFolders.findIndexOfValue(summary);
                    mMaxPushFolders.setSummary(mMaxPushFolders.getEntries()[index]);
                    mMaxPushFolders.setValue(summary);
                    return false;
                }
            });
        } else {
            mPushPollOnConnect.setEnabled(false);
            mMaxPushFolders.setEnabled(false);
            mIdleRefreshPeriod.setEnabled(false);
        }

        mAccountNotify = (CheckBoxPreference) findPreference(PREFERENCE_NOTIFY);
        mAccountNotify.setChecked(mAccount.isNotifyNewMail());

        mAccountNotifySelf = (CheckBoxPreference) findPreference(PREFERENCE_NOTIFY_SELF);
        mAccountNotifySelf.setChecked(mAccount.isNotifySelfNewMail());

        mAccountNotifySync = (CheckBoxPreference) findPreference(PREFERENCE_NOTIFY_SYNC);
        mAccountNotifySync.setChecked(mAccount.isShowOngoing());

        mAccountRingtone = (RingtonePreference) findPreference(PREFERENCE_RINGTONE);

        // XXX: The following two lines act as a workaround for the RingtonePreference
        //      which does not let us set/get the value programmatically
        SharedPreferences prefs = mAccountRingtone.getPreferenceManager().getSharedPreferences();
        String currentRingtone = (!mAccount.getNotificationSetting().shouldRing() ? null : mAccount.getNotificationSetting().getRingtone());
        prefs.edit().putString(PREFERENCE_RINGTONE, currentRingtone).commit();

        mAccountVibrate = (CheckBoxPreference) findPreference(PREFERENCE_VIBRATE);
        mAccountVibrate.setChecked(mAccount.getNotificationSetting().shouldVibrate());

        mAccountVibratePattern = (ListPreference) findPreference(PREFERENCE_VIBRATE_PATTERN);
        mAccountVibratePattern.setValue(String.valueOf(mAccount.getNotificationSetting().getVibratePattern()));
        mAccountVibratePattern.setSummary(mAccountVibratePattern.getEntry());
        mAccountVibratePattern.setOnPreferenceChangeListener(new Preference.OnPreferenceChangeListener() {
            public boolean onPreferenceChange(Preference preference, Object newValue) {
                final String summary = newValue.toString();
                int index = mAccountVibratePattern.findIndexOfValue(summary);
                mAccountVibratePattern.setSummary(mAccountVibratePattern.getEntries()[index]);
                mAccountVibratePattern.setValue(summary);
                doVibrateTest(preference);
                return false;
            }
        });

        mAccountVibrateTimes = (ListPreference) findPreference(PREFERENCE_VIBRATE_TIMES);
        mAccountVibrateTimes.setValue(String.valueOf(mAccount.getNotificationSetting().getVibrateTimes()));
        mAccountVibrateTimes.setSummary(String.valueOf(mAccount.getNotificationSetting().getVibrateTimes()));
        mAccountVibrateTimes.setOnPreferenceChangeListener(new Preference.OnPreferenceChangeListener() {
            @Override
            public boolean onPreferenceChange(Preference preference, Object newValue) {
                final String value = newValue.toString();
                mAccountVibrateTimes.setSummary(value);
                mAccountVibrateTimes.setValue(value);
                doVibrateTest(preference);
                return false;
            }
        });

        mAccountLed = (CheckBoxPreference) findPreference(PREFERENCE_NOTIFICATION_LED);
        mAccountLed.setChecked(mAccount.getNotificationSetting().isLed());

        mNotificationOpensUnread = (CheckBoxPreference)findPreference(PREFERENCE_NOTIFICATION_OPENS_UNREAD);
        mNotificationOpensUnread.setChecked(mAccount.goToUnreadMessageSearch());

        mNotificationUnreadCount = (CheckBoxPreference)findPreference(PREFERENCE_NOTIFICATION_UNREAD_COUNT);
        mNotificationUnreadCount.setChecked(mAccount.isNotificationShowsUnreadCount());

        new PopulateFolderPrefsTask().execute();

        mChipColor = findPreference(PREFERENCE_CHIP_COLOR);
        mChipColor.setOnPreferenceClickListener(new Preference.OnPreferenceClickListener() {
            public boolean onPreferenceClick(Preference preference) {
                onChooseChipColor();
                return false;
            }
        });

        mLedColor = findPreference(PREFERENCE_LED_COLOR);
        mLedColor.setOnPreferenceClickListener(new Preference.OnPreferenceClickListener() {
            public boolean onPreferenceClick(Preference preference) {
                onChooseLedColor();
                return false;
            }
        });

        findPreference(PREFERENCE_COMPOSITION).setOnPreferenceClickListener(
        new Preference.OnPreferenceClickListener() {
            public boolean onPreferenceClick(Preference preference) {
                onCompositionSettings();
                return true;
            }
        });

        findPreference(PREFERENCE_MANAGE_IDENTITIES).setOnPreferenceClickListener(
        new Preference.OnPreferenceClickListener() {
            public boolean onPreferenceClick(Preference preference) {
                onManageIdentities();
                return true;
            }
        });

        findPreference(PREFERENCE_INCOMING).setOnPreferenceClickListener(
        new Preference.OnPreferenceClickListener() {
            public boolean onPreferenceClick(Preference preference) {
                mIncomingChanged = true;
                onIncomingSettings();
                return true;
            }
        });

        findPreference(PREFERENCE_OUTGOING).setOnPreferenceClickListener(
        new Preference.OnPreferenceClickListener() {
            public boolean onPreferenceClick(Preference preference) {
                onOutgoingSettings();
                return true;
            }
        });

        mCryptoApp = (ListPreference) findPreference(PREFERENCE_CRYPTO_APP);
        CharSequence cryptoAppEntries[] = mCryptoApp.getEntries();
        if (!new Apg().isAvailable(this)) {
            int apgIndex = mCryptoApp.findIndexOfValue(Apg.NAME);
            if (apgIndex >= 0) {
                cryptoAppEntries[apgIndex] = "APG (" + getResources().getString(R.string.account_settings_crypto_app_not_available) + ")";
                mCryptoApp.setEntries(cryptoAppEntries);
            }
        }
        mCryptoApp.setValue(String.valueOf(mAccount.getCryptoApp()));
        mCryptoApp.setSummary(mCryptoApp.getEntry());
        mCryptoApp.setOnPreferenceChangeListener(new Preference.OnPreferenceChangeListener() {
            public boolean onPreferenceChange(Preference preference, Object newValue) {
                String value = newValue.toString();
                int index = mCryptoApp.findIndexOfValue(value);
                mCryptoApp.setSummary(mCryptoApp.getEntries()[index]);
                mCryptoApp.setValue(value);
                handleCryptoAppDependencies();
                if (Apg.NAME.equals(value)) {
                    Apg.createInstance(null).test(AccountSettings.this);
                }
                return false;
            }
        });

        mCryptoAutoSignature = (CheckBoxPreference) findPreference(PREFERENCE_CRYPTO_AUTO_SIGNATURE);
        mCryptoAutoSignature.setChecked(mAccount.getCryptoAutoSignature());

        handleCryptoAppDependencies();
    }

    private void handleCryptoAppDependencies() {
        if ("".equals(mCryptoApp.getValue())) {
            mCryptoAutoSignature.setEnabled(false);
        } else {
            mCryptoAutoSignature.setEnabled(true);
        }
    }

    @Override
    public void onResume() {
        super.onResume();
    }

    private void saveSettings() {
        if (mAccountDefault.isChecked()) {
            Preferences.getPreferences(this).setDefaultAccount(mAccount);
        }

        mAccount.setDescription(mAccountDescription.getText());
        mAccount.setNotifyNewMail(mAccountNotify.isChecked());
        mAccount.setNotifySelfNewMail(mAccountNotifySelf.isChecked());
        mAccount.setShowOngoing(mAccountNotifySync.isChecked());
        mAccount.setDisplayCount(Integer.parseInt(mDisplayCount.getValue()));
        mAccount.setMaximumPolledMessageAge(Integer.parseInt(mMessageAge.getValue()));
        mAccount.setMaximumAutoDownloadMessageSize(Integer.parseInt(mMessageSize.getValue()));
        mAccount.getNotificationSetting().setVibrate(mAccountVibrate.isChecked());
        mAccount.getNotificationSetting().setVibratePattern(Integer.parseInt(mAccountVibratePattern.getValue()));
        mAccount.getNotificationSetting().setVibrateTimes(Integer.parseInt(mAccountVibrateTimes.getValue()));
        mAccount.getNotificationSetting().setLed(mAccountLed.isChecked());
        mAccount.setGoToUnreadMessageSearch(mNotificationOpensUnread.isChecked());
        mAccount.setNotificationShowsUnreadCount(mNotificationUnreadCount.isChecked());
        mAccount.setFolderTargetMode(Account.FolderMode.valueOf(mTargetMode.getValue()));
        mAccount.setDeletePolicy(Integer.parseInt(mDeletePolicy.getValue()));
        mAccount.setExpungePolicy(mExpungePolicy.getValue());
        mAccount.setSyncRemoteDeletions(mSyncRemoteDeletions.isChecked());
        mAccount.setSaveAllHeaders(mSaveAllHeaders.isChecked());
        mAccount.setSearchableFolders(Account.Searchable.valueOf(mSearchableFolders.getValue()));
        mAccount.setMessageFormat(Account.MessageFormat.valueOf(mMessageFormat.getValue()));
        mAccount.setQuoteStyle(QuoteStyle.valueOf(mQuoteStyle.getValue()));
        mAccount.setQuotePrefix(mAccountQuotePrefix.getText());
        mAccount.setReplyAfterQuote(mReplyAfterQuote.isChecked());
        mAccount.setCryptoApp(mCryptoApp.getValue());
        mAccount.setCryptoAutoSignature(mCryptoAutoSignature.isChecked());
        mAccount.setLocalStorageProviderId(mLocalStorageProvider.getValue());

        // In webdav account we use the exact folder name also for inbox,
        // since it varies because of internationalization
        if (mAccount.getStoreUri().startsWith("webdav"))
            mAccount.setAutoExpandFolderName(mAutoExpandFolder.getValue());
        else
            mAccount.setAutoExpandFolderName(reverseTranslateFolder(mAutoExpandFolder.getValue()));

        mAccount.setArchiveFolderName(mArchiveFolder.getValue());
        mAccount.setDraftsFolderName(mDraftsFolder.getValue());
        mAccount.setSentFolderName(mSentFolder.getValue());
        mAccount.setSpamFolderName(mSpamFolder.getValue());
        mAccount.setTrashFolderName(mTrashFolder.getValue());


        if (mIsPushCapable) {
            mAccount.setPushPollOnConnect(mPushPollOnConnect.isChecked());
            mAccount.setIdleRefreshMinutes(Integer.parseInt(mIdleRefreshPeriod.getValue()));
            mAccount.setMaxPushFolders(Integer.parseInt(mMaxPushFolders.getValue()));
        }

        if (!mIsMoveCapable) {
            mAccount.setEnableMoveButtons(false);
            mAccount.setScrollMessageViewMoveButtons(ScrollButtons.NEVER);
        } else {
            mAccount.setEnableMoveButtons(mAccountEnableMoveButtons.isChecked());
            mAccount.setScrollMessageViewMoveButtons(Account.ScrollButtons.valueOf(mAccountScrollMoveButtons.getValue()));
        }

        boolean needsRefresh = mAccount.setAutomaticCheckIntervalMinutes(Integer.parseInt(mCheckFrequency.getValue()));
        needsRefresh |= mAccount.setFolderSyncMode(Account.FolderMode.valueOf(mSyncMode.getValue()));

        boolean needsPushRestart = mAccount.setFolderPushMode(Account.FolderMode.valueOf(mPushMode.getValue()));
        boolean displayModeChanged = mAccount.setFolderDisplayMode(Account.FolderMode.valueOf(mDisplayMode.getValue()));

        if (mAccount.getFolderPushMode() != FolderMode.NONE) {
            needsPushRestart |= displayModeChanged;
            needsPushRestart |= mIncomingChanged;
        }

        SharedPreferences prefs = mAccountRingtone.getPreferenceManager().getSharedPreferences();
        String newRingtone = prefs.getString(PREFERENCE_RINGTONE, null);
        if (newRingtone != null) {
            mAccount.getNotificationSetting().setRing(true);
            mAccount.getNotificationSetting().setRingtone(newRingtone);
        } else {
            if (mAccount.getNotificationSetting().shouldRing()) {
                mAccount.getNotificationSetting().setRingtone(null);
            }
        }

        mAccount.setScrollMessageViewButtons(Account.ScrollButtons.valueOf(mAccountScrollButtons.getValue()));
        mAccount.setShowPictures(Account.ShowPictures.valueOf(mAccountShowPictures.getValue()));
        mAccount.save(Preferences.getPreferences(this));

        if (needsRefresh && needsPushRestart) {
            MailService.actionReset(this, null);
        } else if (needsRefresh) {
            MailService.actionReschedulePoll(this, null);
        } else if (needsPushRestart) {
            MailService.actionRestartPushers(this, null);
        }
        // TODO: refresh folder list here
    }

    @Override
    public void onActivityResult(int requestCode, int resultCode, Intent data) {
        if (resultCode == RESULT_OK) {
            switch (requestCode) {
            case SELECT_AUTO_EXPAND_FOLDER:
                mAutoExpandFolder.setSummary(translateFolder(data.getStringExtra(ChooseFolder.EXTRA_NEW_FOLDER)));
                break;
            }
        }
        super.onActivityResult(requestCode, resultCode, data);
    }

    @Override
    public boolean onKeyDown(int keyCode, KeyEvent event) {
        if (keyCode == KeyEvent.KEYCODE_BACK) {
            saveSettings();
        }
        return super.onKeyDown(keyCode, event);
    }

    private void onCompositionSettings() {
        AccountSetupComposition.actionEditCompositionSettings(this, mAccount);
    }

    private void onManageIdentities() {
        Intent intent = new Intent(this, ManageIdentities.class);
        intent.putExtra(ChooseIdentity.EXTRA_ACCOUNT, mAccount.getUuid());
        startActivityForResult(intent, ACTIVITY_MANAGE_IDENTITIES);
    }

    private void onIncomingSettings() {
        AccountSetupIncoming.actionEditIncomingSettings(this, mAccount);
    }

    private void onOutgoingSettings() {
        AccountSetupOutgoing.actionEditOutgoingSettings(this, mAccount);
    }

    public void onChooseChipColor() {
        new ColorPickerDialog(this, new ColorPickerDialog.OnColorChangedListener() {
            public void colorChanged(int color) {
                mAccount.setChipColor(color);
            }
        },
        mAccount.getChipColor()).show();
    }

    public void onChooseLedColor() {
        new ColorPickerDialog(this, new ColorPickerDialog.OnColorChangedListener() {
            public void colorChanged(int color) {
                mAccount.getNotificationSetting().setLedColor(color);
            }
        },
        mAccount.getNotificationSetting().getLedColor()).show();
    }

    public void onChooseAutoExpandFolder() {
        Intent selectIntent = new Intent(this, ChooseFolder.class);
        selectIntent.putExtra(ChooseFolder.EXTRA_ACCOUNT, mAccount.getUuid());

        selectIntent.putExtra(ChooseFolder.EXTRA_CUR_FOLDER, mAutoExpandFolder.getSummary());
        selectIntent.putExtra(ChooseFolder.EXTRA_SHOW_CURRENT, "yes");
        selectIntent.putExtra(ChooseFolder.EXTRA_SHOW_FOLDER_NONE, "yes");
        selectIntent.putExtra(ChooseFolder.EXTRA_SHOW_DISPLAYABLE_ONLY, "yes");
        startActivityForResult(selectIntent, SELECT_AUTO_EXPAND_FOLDER);
    }

    private String translateFolder(String in) {
        if (mAccount.getInboxFolderName().equalsIgnoreCase(in)) {
            return getString(R.string.special_mailbox_name_inbox);
        } else {
            return in;
        }
    }

    private String reverseTranslateFolder(String in) {
        if (getString(R.string.special_mailbox_name_inbox).equals(in)) {
            return mAccount.getInboxFolderName();
        } else {
            return in;
        }
    }

    private void doVibrateTest(Preference preference) {
        // Do the vibration to show the user what it's like.
        Vibrator vibrate = (Vibrator)preference.getContext().getSystemService(Context.VIBRATOR_SERVICE);
        vibrate.vibrate(NotificationSetting.getVibration(
                            Integer.parseInt(mAccountVibratePattern.getValue()),
                            Integer.parseInt(mAccountVibrateTimes.getValue())), -1);
    }

    private class PopulateFolderPrefsTask extends AsyncTask<Void, Void, Void> {
        List <? extends Folder > folders = new LinkedList<LocalFolder>();
        String[] allFolderValues;
        String[] allFolderLabels;

        @Override
        protected Void doInBackground(Void... params) {
            try {
                folders = mAccount.getLocalStore().getPersonalNamespaces(false);
            } catch (Exception e) {
                /// this can't be checked in
            }

            // TODO: In the future the call above should be changed to only return remote folders.
            // For now we just remove the Outbox folder if present.
            Iterator <? extends Folder > iter = folders.iterator();
            while (iter.hasNext()) {
                Folder folder = iter.next();
                if (mAccount.getOutboxFolderName().equalsIgnoreCase(folder.getName())) {
                    iter.remove();
                }
            }

            allFolderValues = new String[folders.size()+1];
            allFolderLabels = new String[folders.size()+1];

            allFolderValues[0] = K9.FOLDER_NONE;
            allFolderLabels[0] = K9.FOLDER_NONE;

            int i = 1;
            for (Folder folder : folders) {
                allFolderLabels[i] = folder.getName();
                allFolderValues[i] = folder.getName();
                i++;
            }
            return null;
        }

        @Override
        protected void onPreExecute() {
            mAutoExpandFolder = (ListPreference)findPreference(PREFERENCE_AUTO_EXPAND_FOLDER);
            mAutoExpandFolder.setEnabled(false);
            mArchiveFolder = (ListPreference)findPreference(PREFERENCE_ARCHIVE_FOLDER);
            mArchiveFolder.setEnabled(false);
            mDraftsFolder = (ListPreference)findPreference(PREFERENCE_DRAFTS_FOLDER);
            mDraftsFolder.setEnabled(false);
            mSentFolder = (ListPreference)findPreference(PREFERENCE_SENT_FOLDER);
            mSentFolder.setEnabled(false);
            mSpamFolder = (ListPreference)findPreference(PREFERENCE_SPAM_FOLDER);
            mSpamFolder.setEnabled(false);
            mTrashFolder = (ListPreference)findPreference(PREFERENCE_TRASH_FOLDER);
            mTrashFolder.setEnabled(false);

        }

        @Override
        protected void onPostExecute(Void res) {
            initListPreference(mAutoExpandFolder, mAccount.getAutoExpandFolderName(), allFolderLabels, allFolderValues);
            initListPreference(mArchiveFolder, mAccount.getArchiveFolderName(), allFolderLabels, allFolderValues);
            initListPreference(mDraftsFolder, mAccount.getDraftsFolderName(), allFolderLabels, allFolderValues);
            initListPreference(mSentFolder, mAccount.getSentFolderName(), allFolderLabels, allFolderValues);
            initListPreference(mSpamFolder, mAccount.getSpamFolderName(), allFolderLabels, allFolderValues);
            initListPreference(mTrashFolder, mAccount.getTrashFolderName(), allFolderLabels, allFolderValues);
            mAutoExpandFolder.setEnabled(true);
            mArchiveFolder.setEnabled(true);
            mDraftsFolder.setEnabled(true);
            mSentFolder.setEnabled(true);
            mSpamFolder.setEnabled(true);
            mTrashFolder.setEnabled(true);
        }
    }
}<|MERGE_RESOLUTION|>--- conflicted
+++ resolved
@@ -419,27 +419,6 @@
             }
         });
 
-<<<<<<< HEAD
-=======
-        mAccountEnableMoveButtons = (CheckBoxPreference) findPreference(PREFERENCE_ENABLE_MOVE_BUTTONS);
-        mAccountEnableMoveButtons.setEnabled(mIsMoveCapable);
-        mAccountEnableMoveButtons.setChecked(mAccount.getEnableMoveButtons());
-
-        mAccountScrollMoveButtons = (ListPreference) findPreference(PREFERENCE_HIDE_MOVE_BUTTONS);
-        mAccountScrollMoveButtons.setEnabled(mIsMoveCapable);
-        mAccountScrollMoveButtons.setValue("" + mAccount.getScrollMessageViewMoveButtons());
-        mAccountScrollMoveButtons.setSummary(mAccountScrollMoveButtons.getEntry());
-        mAccountScrollMoveButtons.setOnPreferenceChangeListener(new Preference.OnPreferenceChangeListener() {
-            public boolean onPreferenceChange(Preference preference, Object newValue) {
-                final String summary = newValue.toString();
-                int index = mAccountScrollMoveButtons.findIndexOfValue(summary);
-                mAccountScrollMoveButtons.setSummary(mAccountScrollMoveButtons.getEntries()[index]);
-                mAccountScrollMoveButtons.setValue(summary);
-                return false;
-            }
-        });
-
->>>>>>> 3b4fcbe6
         mAccountShowPictures = (ListPreference) findPreference(PREFERENCE_SHOW_PICTURES);
         mAccountShowPictures.setValue("" + mAccount.getShowPictures());
         mAccountShowPictures.setSummary(mAccountShowPictures.getEntry());
@@ -719,14 +698,6 @@
             mAccount.setMaxPushFolders(Integer.parseInt(mMaxPushFolders.getValue()));
         }
 
-        if (!mIsMoveCapable) {
-            mAccount.setEnableMoveButtons(false);
-            mAccount.setScrollMessageViewMoveButtons(ScrollButtons.NEVER);
-        } else {
-            mAccount.setEnableMoveButtons(mAccountEnableMoveButtons.isChecked());
-            mAccount.setScrollMessageViewMoveButtons(Account.ScrollButtons.valueOf(mAccountScrollMoveButtons.getValue()));
-        }
-
         boolean needsRefresh = mAccount.setAutomaticCheckIntervalMinutes(Integer.parseInt(mCheckFrequency.getValue()));
         needsRefresh |= mAccount.setFolderSyncMode(Account.FolderMode.valueOf(mSyncMode.getValue()));
 
