--- conflicted
+++ resolved
@@ -1529,27 +1529,8 @@
                 contents.add(account.name);
             }
 
-<<<<<<< HEAD
-            importSelectionView.setChoiceMode(ListView.CHOICE_MODE_MULTIPLE);
-            importSelectionView.setAdapter(new ArrayAdapter<String>(activity,
-                                           android.R.layout.simple_list_item_checked, contents));
-            importSelectionView.setOnItemSelectedListener(new OnItemSelectedListener() {
-                @Override
-                public void onItemSelected(AdapterView<?> parent, View view, int pos, long id) {
-                    CheckedTextView ctv = (CheckedTextView)view;
-                    ctv.setChecked(!ctv.isChecked());
-                }
-
-                @Override
-                public void onNothingSelected(AdapterView<?> arg0) {
-                    /* Do nothing */
-                }
-            });
-
-=======
             int count = contents.size();
             boolean[] checkedItems = new boolean[count];
->>>>>>> e88fbf43
             if (selection != null) {
                 for (int i = 0; i < count; i++) {
                     checkedItems[i] = selection.get(i);
@@ -1576,22 +1557,7 @@
             builder.setTitle(activity.getString(R.string.settings_import_selection));
             builder.setInverseBackgroundForced(true);
             builder.setPositiveButton(R.string.okay_action,
-            new DialogInterface.OnClickListener() {
-
-<<<<<<< HEAD
-                @Override
-                public void onClick(DialogInterface dialog, int which) {
-                    ListAdapter adapter = importSelectionView.getAdapter();
-                    int count = adapter.getCount();
-                    SparseBooleanArray pos = importSelectionView.getCheckedItemPositions();
-
-                    boolean includeGlobals = mImportContents.globalSettings ? pos.get(0) : false;
-                    List<String> accountUuids = new ArrayList<String>();
-                    int start = mImportContents.globalSettings ? 1 : 0;
-                    for (int i = start; i < count; i++) {
-                        if (pos.get(i)) {
-                            accountUuids.add(mImportContents.accounts.get(i - start).uuid);
-=======
+                new DialogInterface.OnClickListener() {
                     @Override
                     public void onClick(DialogInterface dialog, int which) {
                         ListView listView = ((AlertDialog) dialog).getListView();
@@ -1604,26 +1570,24 @@
                             if (pos.get(i)) {
                                 accountUuids.add(mImportContents.accounts.get(i-start).uuid);
                             }
->>>>>>> e88fbf43
                         }
+    
+                        /*
+                         * TODO: Think some more about this. Overwriting could change the store
+                         * type. This requires some additional code in order to work smoothly
+                         * while the app is running.
+                         */
+                        boolean overwrite = false;
+    
+                        dialog.dismiss();
+                        activity.setNonConfigurationInstance(null);
+    
+                        ImportAsyncTask importAsyncTask = new ImportAsyncTask(activity,
+                                includeGlobals, accountUuids, overwrite, mUri);
+                        activity.setNonConfigurationInstance(importAsyncTask);
+                        importAsyncTask.execute();
                     }
-
-                    /*
-                     * TODO: Think some more about this. Overwriting could change the store
-                     * type. This requires some additional code in order to work smoothly
-                     * while the app is running.
-                     */
-                    boolean overwrite = false;
-
-                    dialog.dismiss();
-                    activity.setNonConfigurationInstance(null);
-
-                    ImportAsyncTask importAsyncTask = new ImportAsyncTask(activity,
-                            includeGlobals, accountUuids, overwrite, mUri);
-                    activity.setNonConfigurationInstance(importAsyncTask);
-                    importAsyncTask.execute();
-                }
-            });
+                });
             builder.setNegativeButton(R.string.cancel_action,
             new DialogInterface.OnClickListener() {
                 @Override
