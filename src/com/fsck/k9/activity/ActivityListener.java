package com.fsck.k9.activity;

import java.text.DateFormat;

import android.content.Context;

import com.fsck.k9.Account;
import com.fsck.k9.AccountStats;
import com.fsck.k9.K9;
import com.fsck.k9.R;
import com.fsck.k9.controller.MessagingListener;
import com.fsck.k9.service.MailService;

public class ActivityListener extends MessagingListener {
<<<<<<< HEAD
    private Account mAccount = null;
=======
>>>>>>> 807f85d3
    private String mLoadingFolderName = null;
    private String mLoadingHeaderFolderName = null;
    private String mLoadingAccountDescription = null;
    private String mSendingAccountDescription = null;
    private int mFolderCompleted = 0;
    private int mFolderTotal = 0;
    private String mProcessingAccountDescription = null;
    private String mProcessingCommandTitle = null;


    public String formatHeader(Context context, String activityPrefix, int unreadMessageCount, DateFormat timeFormat) {
        String operation = null;
        String progress = null;
        if (mLoadingAccountDescription  != null
                || mSendingAccountDescription != null
                || mLoadingHeaderFolderName != null
                || mProcessingAccountDescription != null) {
            progress = (mFolderTotal > 0 ?
                        context.getString(R.string.folder_progress, mFolderCompleted, mFolderTotal) : "");

            if (mLoadingFolderName != null || mLoadingHeaderFolderName != null) {
                String displayName = mLoadingFolderName;
                if (K9.INBOX.equalsIgnoreCase(displayName)) {
                    displayName = context.getString(R.string.special_mailbox_name_inbox);
                }
                else if ((mAccount != null) && mAccount.getOutboxFolderName().equals(displayName)) {
                    displayName = context.getString(R.string.special_mailbox_name_outbox);
                }

                if (mLoadingHeaderFolderName != null) {

                    operation = context.getString(R.string.status_loading_account_folder_headers, mLoadingAccountDescription, displayName, progress);
                } else {
                    operation = context.getString(R.string.status_loading_account_folder, mLoadingAccountDescription, displayName, progress);
                }
            }

            else if (mSendingAccountDescription != null) {
                operation = context.getString(R.string.status_sending_account, mSendingAccountDescription, progress);
            } else if (mProcessingAccountDescription != null) {
                operation = context.getString(R.string.status_processing_account, mProcessingAccountDescription,
                                              mProcessingCommandTitle != null ? mProcessingCommandTitle : "",
                                              progress);
            }
        } else {
            long nextPollTime = MailService.getNextPollTime();
            if (nextPollTime != -1) {
                operation = context.getString(R.string.status_next_poll, timeFormat.format(nextPollTime));
            } else if (MailService.isSyncDisabled()) {
                operation = context.getString(R.string.status_syncing_off);
            } else {
                operation = "";
            }
        }

        return context.getString(R.string.activity_header_format, activityPrefix,
                                 (unreadMessageCount > 0 ? context.getString(R.string.activity_unread_count, unreadMessageCount) : ""),
                                 operation);


    }

    public void informUserOfStatus() {
    }

    @Override
    public void synchronizeMailboxFinished(
        Account account,
        String folder,
        int totalMessagesInMailbox,
        int numNewMessages) {
        mLoadingAccountDescription = null;
        mLoadingFolderName = null;
        mAccount = null;
        informUserOfStatus();
    }

    @Override
    public void synchronizeMailboxStarted(Account account, String folder) {
        mLoadingAccountDescription = account.getDescription();
        mLoadingFolderName = folder;
        mAccount = account;
        mFolderCompleted = 0;
        mFolderTotal = 0;
        informUserOfStatus();
    }


    @Override
    public void synchronizeMailboxHeadersStarted(Account account, String folder) {
        mLoadingHeaderFolderName = folder;
        informUserOfStatus();
    }


    @Override
    public void synchronizeMailboxHeadersProgress(Account account, String folder, int completed, int total) {
        mFolderCompleted = completed;
        mFolderTotal = total;
        informUserOfStatus();
    }

    @Override
    public void synchronizeMailboxHeadersFinished(Account account, String folder,
            int total, int completed) {
        mLoadingHeaderFolderName = null;
        mFolderCompleted = 0;
        mFolderTotal = 0;
        informUserOfStatus();
    }


    @Override
    public void synchronizeMailboxProgress(Account account, String folder, int completed, int total) {
        mFolderCompleted = completed;
        mFolderTotal = total;
        informUserOfStatus();
    }

    @Override
    public void synchronizeMailboxFailed(Account account, String folder,
                                         String message) {
        mLoadingAccountDescription = null;
        mLoadingFolderName = null;
        mAccount = null;
        informUserOfStatus();

    }

    @Override
    public void sendPendingMessagesStarted(Account account) {
        mSendingAccountDescription = account.getDescription();
        informUserOfStatus();
    }

    @Override
    public void sendPendingMessagesCompleted(Account account) {
        mSendingAccountDescription = null;
        informUserOfStatus();
    }

    @Override
    public void sendPendingMessagesFailed(Account account) {
        mSendingAccountDescription = null;
        informUserOfStatus();
    }

    @Override
    public void pendingCommandsProcessing(Account account) {
        mProcessingAccountDescription = account.getDescription();
        mFolderCompleted = 0;
        mFolderTotal = 0;
        informUserOfStatus();
    }

    @Override
    public void pendingCommandsFinished(Account account) {
        mProcessingAccountDescription = null;
        informUserOfStatus();
    }

    @Override
    public void pendingCommandStarted(Account account, String commandTitle) {
        mProcessingCommandTitle = commandTitle;
        informUserOfStatus();
    }

    @Override
    public void pendingCommandCompleted(Account account, String commandTitle) {
        mProcessingCommandTitle = null;
        informUserOfStatus();
    }

<<<<<<< HEAD
    @Override
    public void searchStats(AccountStats stats) {
        informUserOfStatus();
    }

    @Override
    public void systemStatusChanged() {
        informUserOfStatus();
    }
    @Override
    public void folderStatusChanged(Account account, String folder, int unreadMessageCount) {
        informUserOfStatus();
    }

=======
>>>>>>> 807f85d3
    public int getFolderCompleted() {
        return mFolderCompleted;
    }

<<<<<<< HEAD

=======
>>>>>>> 807f85d3
    public int getFolderTotal() {
        return mFolderTotal;
    }

}<|MERGE_RESOLUTION|>--- conflicted
+++ resolved
@@ -12,10 +12,7 @@
 import com.fsck.k9.service.MailService;
 
 public class ActivityListener extends MessagingListener {
-<<<<<<< HEAD
     private Account mAccount = null;
-=======
->>>>>>> 807f85d3
     private String mLoadingFolderName = null;
     private String mLoadingHeaderFolderName = null;
     private String mLoadingAccountDescription = null;
@@ -189,7 +186,6 @@
         informUserOfStatus();
     }
 
-<<<<<<< HEAD
     @Override
     public void searchStats(AccountStats stats) {
         informUserOfStatus();
@@ -204,16 +200,10 @@
         informUserOfStatus();
     }
 
-=======
->>>>>>> 807f85d3
     public int getFolderCompleted() {
         return mFolderCompleted;
     }
 
-<<<<<<< HEAD
-
-=======
->>>>>>> 807f85d3
     public int getFolderTotal() {
         return mFolderTotal;
     }
