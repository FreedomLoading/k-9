--- conflicted
+++ resolved
@@ -170,25 +170,14 @@
             // pgpApiIntent = new Intent(shouldSign ? OpenPgpApi.ACTION_SIGN_AND_ENCRYPT : OpenPgpApi.ACTION_ENCRYPT);
             pgpApiIntent = new Intent(OpenPgpApi.ACTION_SIGN_AND_ENCRYPT);
 
-<<<<<<< HEAD
             if (openPgpKeyId != null) {
                 long[] selfEncryptIds = { openPgpKeyId };
                 pgpApiIntent.putExtra(OpenPgpApi.EXTRA_KEY_IDS, selfEncryptIds);
             }
 
             if(!isDraft()) {
-                String[] encryptRecipientAddresses = cryptoStatus.getRecipientAddresses();
-                boolean hasRecipientAddresses = encryptRecipientAddresses != null && encryptRecipientAddresses.length > 0;
-                if (!hasRecipientAddresses) {
-                    throw new MessagingException("encryption is enabled, but no recipient specified!");
-                }
-                pgpApiIntent.putExtra(OpenPgpApi.EXTRA_USER_IDS, encryptRecipientAddresses);
-                pgpApiIntent.putExtra(OpenPgpApi.EXTRA_OPPORTUNISTIC_ENCRYPTION, cryptoStatus.isEncryptionOpportunistic());
-=======
-            if(!isDraft()) {
                 pgpApiIntent.putExtra(OpenPgpApi.EXTRA_USER_IDS, cryptoStatus.getRecipientAddresses());
 //                pgpApiIntent.putExtra(OpenPgpApi.EXTRA_ENCRYPT_OPPORTUNISTIC, cryptoStatus.isEncryptionOpportunistic());
->>>>>>> 3bbbf096
             }
         } else {
             pgpApiIntent = new Intent(isPgpInlineMode ? OpenPgpApi.ACTION_SIGN : OpenPgpApi.ACTION_DETACHED_SIGN);
