--- conflicted
+++ resolved
@@ -154,11 +154,7 @@
      */
     private static final int THREAD_FLAG_UPDATE_BATCH_SIZE = 500;
 
-<<<<<<< HEAD
-    public static final int DB_VERSION = 56;
-=======
-    public static final int DB_VERSION = 59;
->>>>>>> f491e00b
+    public static final int DB_VERSION = 60;
 
 
     public static String getColumnNameForFlag(Flag flag) {
