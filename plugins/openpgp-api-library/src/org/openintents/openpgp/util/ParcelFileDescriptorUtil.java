--- conflicted
+++ resolved
@@ -1,9 +1,5 @@
 /*
-<<<<<<< HEAD
- * Copyright (C) 2014 Dominik Schürmann <dominik@dominikschuermann.de>
-=======
  * Copyright (C) 2014-2015 Dominik Schürmann <dominik@dominikschuermann.de>
->>>>>>> 6f156498
  *               2013 Florian Schmaus <flo@geekplace.eu>
  *
  * Licensed under the Apache License, Version 2.0 (the "License");
